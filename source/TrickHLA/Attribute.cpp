/*!
@file TrickHLA/Attribute.cpp
@ingroup TrickHLA
@brief This class represents the HLA attributes of an object that is managed
by Trick.

\par<b>Assumptions and Limitations:</b>
- Only primitive types and static arrays of primitive type are supported for now.

@copyright Copyright 2019 United States Government as represented by the
Administrator of the National Aeronautics and Space Administration.
No copyright is claimed in the United States under Title 17, U.S. Code.
All Other Rights Reserved.

\par<b>Responsible Organization</b>
Simulation and Graphics Branch, Mail Code ER7\n
Software, Robotics & Simulation Division\n
NASA, Johnson Space Center\n
2101 NASA Parkway, Houston, TX  77058

@tldh
@trick_link_dependency{Attribute.cpp}
@trick_link_dependency{Conditional.cpp}
@trick_link_dependency{DebugHandler.cpp}
@trick_link_dependency{Int64BaseTime.cpp}
@trick_link_dependency{Types.cpp}
@trick_link_dependency{Utilities.cpp}


@revs_title
@revs_begin
@rev_entry{Dan Dexter, L3 Titan Group, DSES, May 2006, --, Initial version.}
@rev_entry{Dan Dexter, NASA ER7, TrickHLA, March 2019, --, Version 2 origin.}
@rev_entry{Edwin Z. Crues, NASA ER7, TrickHLA, March 2019, --, Version 3 rewrite.}
@revs_end

*/

// System include files.
#include <cmath>
#include <cstdint>
#include <cstring>
#include <limits>
#include <sstream>
#include <string>

// Trick include files.
#include "trick/exec_proto.h"
#include "trick/memorymanager_c_intf.h"
#include "trick/message_proto.h"
#include "trick/trick_byteswap.h"

// TrickHLA include files.
#include "TrickHLA/Attribute.hh"
#include "TrickHLA/Conditional.hh"
#include "TrickHLA/DebugHandler.hh"
#include "TrickHLA/Int64BaseTime.hh"
#include "TrickHLA/Types.hh"
#include "TrickHLA/Utilities.hh"

using namespace std;
using namespace RTI1516_NAMESPACE;
using namespace TrickHLA;

/*!
 * @details The endianess of the computer is determined as part of the
 * Attribute construction process.
 * @job_class{initialization}
 */
Attribute::Attribute()
   : trick_name( NULL ),
     FOM_name( NULL ),
     config( CONFIG_NONE ),
     preferred_order( TRANSPORT_SPECIFIED_IN_FOM ),
     publish( false ),
     subscribe( false ),
     locally_owned( false ),
     rti_encoding( ENCODING_UNKNOWN ),
     cycle_time( -std::numeric_limits< double >::max() ),
     conditional( NULL ),
     buffer( NULL ),
     buffer_capacity( 0 ),
     size_is_static( true ),
     size( 0 ),
     num_items( 0 ),
     value_changed( false ),
     update_requested( false ),
     byteswap( false ),
     cycle_ratio( 1 ),
     cycle_cnt( 0 ),
     ref2( NULL ),
     pull_requested( false ),
     push_requested( false ),
     divest_requested( false ),
     initialized( false )
{
   // The value is set based on the Endianness of this computer.
   // HLAtrue is a value of 1 on a Big Endian computer.
   HLAtrue = ( ( Utilities::get_endianness() == TRICK_BIG_ENDIAN ) ? 1 : 0x1000000 );
}

/*!
 * @details The buffer and ref2 values are freed and nulled.
 * @job_class{shutdown}
 */
Attribute::~Attribute()
{
   if ( buffer != NULL ) {
      if ( TMM_is_alloced( reinterpret_cast< char * >( buffer ) ) ) {
         TMM_delete_var_a( buffer );
      }
      buffer          = NULL;
      buffer_capacity = 0;
   }

   if ( ref2 != NULL ) {
      free( ref2 );
      ref2 = NULL;
   }
}

void Attribute::initialize(
   char const *obj_FOM_name,
   int const   object_index,
   int const   attribute_index )
{
   TRICKHLA_VALIDATE_FPU_CONTROL_WORD;

   // Make sure we have a valid Object FOM name.
   if ( ( obj_FOM_name == NULL ) || ( *obj_FOM_name == '\0' ) ) {
      ostringstream errmsg;
      errmsg << "Attribute::initialize():" << __LINE__
             << " ERROR: Unexpected NULL Object FOM-Name argument passed to this"
             << " function.";
      if ( FOM_name != NULL ) {
         errmsg << " For FOM Attribute Named '" << FOM_name << "'.";
      }
      errmsg << THLA_ENDL;
      DebugHandler::terminate_with_message( errmsg.str() );
   }

   // Make sure we have a valid attribute FOM name.
   if ( ( FOM_name == NULL ) || ( *FOM_name == '\0' ) ) {
      ostringstream errmsg;
      errmsg << "Attribute::initialize():" << __LINE__
             << " ERROR: Object with FOM Name '" << obj_FOM_name << "' has a missing"
             << " FOM name for the attribute. Make sure THLA.manager.objects["
             << object_index << "].attributes[" << attribute_index
             << "].FOM_name' in either your input.py file or modified-data files"
             << " is correctly specified." << THLA_ENDL;
      DebugHandler::terminate_with_message( errmsg.str() );
   }

   // Make sure we have a valid attribute Trick-Name.
   if ( ( trick_name == NULL ) || ( *trick_name == '\0' ) ) {
      ostringstream errmsg;
      errmsg << "Attribute::initialize():" << __LINE__
             << " ERROR: FOM Object Attribute '"
             << obj_FOM_name << "'->'" << FOM_name << "' has a missing Trick name"
             << " for the attribute. Make sure THLA.manager.objects["
             << object_index << "].attributes[" << attribute_index
             << "].trick_name' in either your input.py file or modified-data files"
             << " is correctly specified." << THLA_ENDL;
      DebugHandler::terminate_with_message( errmsg.str() );
   }

   // Do a quick bounds check on the 'rti_encoding' value.
   if ( ( rti_encoding < ENCODING_FIRST_VALUE ) || ( rti_encoding > ENCODING_LAST_VALUE ) ) {
      ostringstream errmsg;
      errmsg << "Attribute::initialize():" << __LINE__
             << " ERROR: FOM Object Attribute '"
             << obj_FOM_name << "'->'" << FOM_name << "' with Trick name '"
             << trick_name << "' has an 'rti_encoding' value of " << rti_encoding
             << " which is out of the valid range of " << ENCODING_FIRST_VALUE
             << " to " << ENCODING_LAST_VALUE << ". Please check your input or"
             << " modified-data files to make sure the value for the 'rti_encoding'"
             << " is correctly specified." << THLA_ENDL;
      DebugHandler::terminate_with_message( errmsg.str() );
   }

   // Do a quick bounds check on the 'preferred_order' value.
   if ( ( preferred_order < TRANSPORT_FIRST_VALUE ) || ( preferred_order > TRANSPORT_LAST_VALUE ) ) {
      ostringstream errmsg;
      errmsg << "Attribute::initialize():" << __LINE__
             << " ERROR: FOM Object Attribute '"
             << obj_FOM_name << "'->'" << FOM_name << "' with Trick name '"
             << trick_name << "' has an invalid 'preferred_order' and it must be"
             << " one of TRANSPORT_TYPE_SPECIFIED_IN_FOM, THLA_TIMESTAMP_ORDER or"
             << " THLA_RECEIVE_ORDER. Please check your input or modified-data"
             << " files to make sure the 'preferred_order' is correctly specified."
             << THLA_ENDL;
      DebugHandler::terminate_with_message( errmsg.str() );
   }

   // Do a bounds check on the 'config' value.
   if ( ( config < CONFIG_NONE ) || ( config > CONFIG_MAX_VALUE ) ) {
      ostringstream errmsg;
      errmsg << "Attribute::initialize():" << __LINE__
             << " ERROR: FOM Object Attribute '"
             << obj_FOM_name << "'->'" << FOM_name << "' with Trick name '"
             << trick_name << "' has a 'config' value of " << config
             << " which is out of the valid range of " << CONFIG_NONE
             << " to " << CONFIG_MAX_VALUE << ". Please check your input or"
             << " modified-data files to make sure the value for 'config'"
             << " is correctly specified." << THLA_ENDL;
      DebugHandler::terminate_with_message( errmsg.str() );
   }

   // Warn the user if the object attribute has a CONFIG_TYPE_NONE configuration.
   if ( config == CONFIG_NONE ) {
      if ( DebugHandler::show( DEBUG_LEVEL_1_TRACE, DEBUG_SOURCE_ATTRIBUTE ) ) {
         ostringstream errmsg;
         errmsg << "Attribute::initialize():" << __LINE__
                << " WARNING: FOM Object Attribute '"
                << obj_FOM_name << "'->'" << FOM_name << "' with Trick name '"
                << trick_name << "' has a 'config' value of CONFIG_TYPE_NONE."
                << THLA_ENDL;
         send_hs( stderr, errmsg.str().c_str() );
      }
   }

   // Do a bounds check on the 'cycle_time' value. Once we have a valid
   // job-cycle-time we will do another bounds check against that value.
   if ( ( this->cycle_time <= 0.0 ) && ( this->cycle_time > -std::numeric_limits< double >::max() ) ) {
      ostringstream errmsg;
      errmsg << "Attribute::initialize():" << __LINE__
             << " ERROR: FOM Object Attribute '" << obj_FOM_name << "'->'" << FOM_name
             << "' with Trick name '" << trick_name << "' has a 'cycle_time' value"
             << " of " << this->cycle_time << " seconds, which is not valid. The"
             << " 'cycle_time' must be > 0. Please check your input or"
             << " modified-data files to make sure the value for the 'cycle_time'"
             << " is correctly specified." << THLA_ENDL;
      DebugHandler::terminate_with_message( errmsg.str() );
   }

   // Get the ref-attributes for the given trick-name.
   if ( ref2 == NULL ) {
      ref2 = ref_attributes( trick_name );
   }

   // Determine if we had an error getting the ref-attributes.
   if ( ref2 == NULL ) {
      ostringstream errmsg;
      errmsg << "Attribute::initialize():" << __LINE__
             << " ERROR: FOM Object Attribute '"
             << obj_FOM_name << "'->'" << FOM_name << "', Error retrieving Trick"
             << " ref-attributes for '" << trick_name << "'. Please check"
             << " your input or modified-data files to make sure the object"
             << " attribute Trick name is correctly specified. If '"
             << trick_name << "' is an inherited variable then make"
             << " sure the base class uses either the 'public' or 'protected'"
             << " access level for the variable." << THLA_ENDL;
      DebugHandler::terminate_with_message( errmsg.str() );
   }

   // Verify that the rti_encoding value is valid given the ref-attributes type.
   switch ( ref2->attr->type ) { // cppcheck-suppress [nullPointerRedundantCheck,unmatchedSuppression]
      case TRICK_BOOLEAN: {
         if ( ( rti_encoding != ENCODING_BIG_ENDIAN )
              && ( rti_encoding != ENCODING_LITTLE_ENDIAN )
              && ( rti_encoding != ENCODING_BOOLEAN )
              && ( rti_encoding != ENCODING_NONE )
              && ( rti_encoding != ENCODING_UNKNOWN ) ) {
            ostringstream errmsg;
            errmsg << "Attribute::initialize():" << __LINE__
                   << " ERROR: FOM Object Attribute '"
                   << obj_FOM_name << "'->'" << FOM_name << "' with Trick name '"
                   << trick_name << "' must use either the ENCODING_BIG_ENDIAN, "
                   << "ENCODING_LITTLE_ENDIAN, ENCODING_BOOLEAN, ENCODING_NO_ENCODING, or "
                   << "ENCODING_UNKNOWN value for the 'rti_encoding' when the "
                   << "attribute represents a 'bool' type. Please check your input "
                   << "or modified-data files to make sure the value for the 'rti_"
                   << "encoding' is correctly specified." << THLA_ENDL;
            DebugHandler::terminate_with_message( errmsg.str() );
         }
         break;
      }

      case TRICK_CHARACTER:
      case TRICK_UNSIGNED_CHARACTER: {
         if ( ( rti_encoding != ENCODING_BIG_ENDIAN )
              && ( rti_encoding != ENCODING_LITTLE_ENDIAN )
              && ( rti_encoding != ENCODING_NONE )
              && ( rti_encoding != ENCODING_UNICODE_STRING )
              && ( rti_encoding != ENCODING_OPAQUE_DATA )
              && ( rti_encoding != ENCODING_UNKNOWN ) ) {
            ostringstream errmsg;
            errmsg << "Attribute::initialize():" << __LINE__
                   << " ERROR: FOM Object Attribute '"
                   << obj_FOM_name << "'->'" << FOM_name << "' with Trick name '"
                   << trick_name << "' must use either the ENCODING_BIG_ENDIAN,"
                   << " ENCODING_LITTLE_ENDIAN, ENCODING_NO_ENCODING, ENCODING_UNICODE_STRING,"
                   << " ENCODING_OPAQUE_DATA, or ENCODING_UNKNOWN value for the"
                   << " 'rti_encoding' when the attribute represents a 'char' or"
                   << " 'unsigned char' type. Please check  your input or"
                   << " modified-data files to make sure the value for the"
                   << " 'rti_encoding' is correctly specified." << THLA_ENDL;
            DebugHandler::terminate_with_message( errmsg.str() );
         }

         // For the ENCODING_UNICODE_STRING encoding, we only support a 1-D dynamic
         // array of characters.
         if ( ( rti_encoding == ENCODING_UNICODE_STRING )
              && ( ( ref2->attr->num_index != 1 ) || ( ref2->attr->index[ref2->attr->num_index - 1].size != 0 ) ) ) {
            ostringstream errmsg;
            errmsg << "Attribute::initialize():" << __LINE__
                   << " ERROR: FOM Object Attribute '"
                   << obj_FOM_name << "'->'" << FOM_name << "' with Trick name '"
                   << trick_name << "' and 'rti_encoding' of ENCODING_UNICODE_STRING must"
                   << " represent a one-dimensional array of characters (i.e."
                   << " 'char *' or 'unsigned char *'). Please check your input or"
                   << " modified-data files to make sure the value for the"
                   << " 'rti_encoding' is correctly specified." << THLA_ENDL;
            DebugHandler::terminate_with_message( errmsg.str() );
         }

         // For the ENCODING_OPAQUE_DATA encoding, we only support a
         // 1-D dynamic array of characters.
         if ( ( rti_encoding == ENCODING_OPAQUE_DATA )
              && ( ( ref2->attr->num_index != 1 ) || ( ref2->attr->index[ref2->attr->num_index - 1].size != 0 ) ) ) {
            ostringstream errmsg;
            errmsg << "Attribute::initialize():" << __LINE__
                   << " ERROR: FOM Object Attribute '"
                   << obj_FOM_name << "'->'" << FOM_name << "' with Trick name '"
                   << trick_name << "' and 'rti_encoding' of ENCODING_OPAQUE_DATA must"
                   << " represent a one-dimensional array of characters (i.e."
                   << " 'char *' or 'unsigned char *'). Please check your input or"
                   << " modified-data files to make sure the value for the"
                   << " 'rti_encoding' is correctly specified." << THLA_ENDL;
            DebugHandler::terminate_with_message( errmsg.str() );
         }
         break;
      }

      case TRICK_DOUBLE:
      case TRICK_FLOAT:
      case TRICK_SHORT:
      case TRICK_UNSIGNED_SHORT:
      case TRICK_INTEGER:
      case TRICK_UNSIGNED_INTEGER:
      case TRICK_LONG:
      case TRICK_UNSIGNED_LONG:
      case TRICK_LONG_LONG:
      case TRICK_UNSIGNED_LONG_LONG: {
         if ( ( rti_encoding != ENCODING_BIG_ENDIAN )
              && ( rti_encoding != ENCODING_LITTLE_ENDIAN )
              && ( rti_encoding != ENCODING_LOGICAL_TIME )
              && ( rti_encoding != ENCODING_NONE )
              && ( rti_encoding != ENCODING_UNKNOWN ) ) {
            ostringstream errmsg;
            errmsg << "Attribute::initialize():" << __LINE__
                   << " ERROR: FOM Object Attribute '"
                   << obj_FOM_name << "'->'" << FOM_name << "' with Trick name '"
                   << trick_name << "' must use either the ENCODING_LOGICAL_TIME, "
                   << "ENCODING_BIG_ENDIAN, ENCODING_LITTLE_ENDIAN, ENCODING_NO_ENCODING, or "
                   << "ENCODING_UNKNOWN value for the 'rti_encoding' when the "
                   << "attribute represents a primitive type. Please check your "
                   << "input or modified-data files to make sure the value for the "
                   << "'rti_encoding' is correctly specified." << THLA_ENDL;
            DebugHandler::terminate_with_message( errmsg.str() );
         }
         break;
      }

      case TRICK_STRING: {
         if ( ( rti_encoding != ENCODING_C_STRING )
              && ( rti_encoding != ENCODING_UNICODE_STRING )
              && ( rti_encoding != ENCODING_ASCII_STRING )
              && ( rti_encoding != ENCODING_OPAQUE_DATA )
              && ( rti_encoding != ENCODING_NONE )
              && ( rti_encoding != ENCODING_UNKNOWN ) ) {
            ostringstream errmsg;
            errmsg << "Attribute::initialize():" << __LINE__
                   << " ERROR: FOM Object Attribute '"
                   << obj_FOM_name << "'->'" << FOM_name << "' with Trick name '"
                   << trick_name << "' must use either the ENCODING_C_STRING, "
                   << "ENCODING_UNICODE_STRING, ENCODING_ASCII_STRING, ENCODING_OPAQUE_DATA, "
                   << "ENCODING_NO_ENCODING, or ENCODING_UNKNOWN value for the "
                   << "'rti_encoding' when the attribute represents a String type "
                   << "(i.e. char *). Please check your input or modified-data "
                   << "files to make sure the value for the 'rti_encoding' is "
                   << "correctly specified." << THLA_ENDL;
            DebugHandler::terminate_with_message( errmsg.str() );
         }

         // Only support an array of characters (i.e. char *) for ENCODING_NO_ENCODING.
         if ( ( rti_encoding == ENCODING_NONE ) && ( ref2->attr->num_index != 0 ) ) {
            ostringstream errmsg;
            errmsg << "Attribute::initialize():" << __LINE__
                   << " ERROR: FOM Object Attribute '"
                   << obj_FOM_name << "'->'" << FOM_name << "' with Trick name '"
                   << trick_name << "' and 'rti_encoding' of ENCODING_NO_ENCODING must"
                   << " represent a one-dimensional array of characters (i.e."
                   << " 'char *'). Please check your input or modified-data"
                   << " files to make sure the value for the 'rti_encoding' is"
                   << " correctly specified." << THLA_ENDL;
            DebugHandler::terminate_with_message( errmsg.str() );
         }
         break;
      }
      default:
         // Do nothing for other Trick types.
         break;
   }

   // Allow 1-D dynamic arrays of primitive types such as 'char *',
   // 'unsigned char *' and 'bool *' etc.
   if ( ref2->attr->type != TRICK_STRING ) {
      // For now, we do not support more than a 1-D array that is dynamic
      // (i.e. a pointer such as char *). If the size of the last indexed
      // attribute is zero then it is a pointer.
      if ( ( ref2->attr->num_index > 1 ) && ( ref2->attr->index[ref2->attr->num_index - 1].size == 0 ) ) {
         ostringstream errmsg;
         errmsg << "Attribute::initialize():" << __LINE__
                << " ERROR: FOM Object Attribute '"
                << obj_FOM_name << "'->'" << FOM_name << "' with Trick name '"
                << trick_name << "' and type '" << ref2->attr->type_name
                << "' is a " << ref2->attr->num_index << "-dimensional dynamic array."
                << " Only one-dimensional dynamic arrays are supported for now."
                << THLA_ENDL;
         DebugHandler::terminate_with_message( errmsg.str() );
      }
   } else {
      // String type:
      // We only support static arrays for now so check for a pointer to an
      // array (i.e. non-static arrays) which is when we have an array
      // (i.e. num_index > 0) and the size of any of the dimensions is zero
      // (i.e. index[i].size == 0).
      if ( ref2->attr->num_index > 0 ) {
         // Make sure each dimension is statically defined (i.e. not zero).
         for ( int i = ref2->attr->num_index - 1; i >= 0; --i ) {
            // If the size is zero then the array is dynamic in size (i.e. a pointer)
            if ( ref2->attr->index[i].size == 0 ) {
               ostringstream errmsg;
               errmsg << "Attribute::initialize():" << __LINE__
                      << " ERROR: FOM Object Attribute '"
                      << obj_FOM_name << "'->'" << FOM_name << "' with Trick name '"
                      << trick_name << "' is a " << ( ref2->attr->num_index + 1 )
                      << "-dimensional dynamic array of strings. Only"
                      << " one-dimensional dynamic arrays are supported for now."
                      << THLA_ENDL;
               DebugHandler::terminate_with_message( errmsg.str() );
            }
         }
      }
   }

   // Determine if the Object Attribute type is supported.
   if ( !is_supported_attribute_type() ) {
      ostringstream errmsg;
      errmsg << "Attribute::initialize():" << __LINE__
             << " ERROR: Unsupported Type and/or"
             << " rti_encoding for FOM Object Attribute '" << obj_FOM_name
             << "'->'" << FOM_name << "' with Trick name '" << trick_name
             << "' and rti_encoding = " << rti_encoding << "." << THLA_ENDL;
      DebugHandler::terminate_with_message( errmsg.str() );
   }

   // We do not support an array of primitive types for the logical
   // time encoding, otherwise we support everything else.
   if ( ( rti_encoding == ENCODING_LOGICAL_TIME ) && ( ref2->attr->num_index > 0 ) ) {
      ostringstream errmsg;
      errmsg << "Attribute::initialize():" << __LINE__
             << " ERROR: FOM Object Attribute '"
             << obj_FOM_name << "'->'" << FOM_name << "' with Trick name '"
             << trick_name << "' can not be an array when using ENCODING_LOGICAL_TIME"
             << " for the 'rti_encoding'. Please check your input or modified-data"
             << " files to make sure the value for the 'rti_encoding' is"
             << " correctly specified." << THLA_ENDL;
      DebugHandler::terminate_with_message( errmsg.str() );
   }

   // The units must be in seconds if the ENCODING_LOGICAL_TIME is used.
   if ( ( rti_encoding == ENCODING_LOGICAL_TIME ) && ( strcmp( "s", ref2->attr->units ) != 0 ) ) {
      ostringstream errmsg;
      errmsg << "Attribute::initialize():" << __LINE__
             << " ERROR: FOM Object Attribute '"
             << obj_FOM_name << "'->'" << FOM_name << "' with Trick name '"
             << trick_name << "' must have the units of 'seconds' when the"
             << " 'rti_encoding' is set to ENCODING_LOGICAL_TIME. Please check your"
             << " input or modified-data files to make sure the value for the"
             << " 'rti_encoding' is correctly specified." << THLA_ENDL;
      DebugHandler::terminate_with_message( errmsg.str() );
   }

   // Determine if we need to do a byteswap for data transmission.
   byteswap = Utilities::is_transmission_byteswap( rti_encoding );

   // Determine if the size of this attribute is static or dynamic.
   size_is_static = is_static_in_size();

   // Get the attribute size and number of items.
   // However, do not re-initialize an attribute which was loaded
   // from a checkpoint (already in an initialized state).
   if ( !this->initialized ) {
      calculate_size_and_number_of_items();
      this->initialized = true;
   }

   // Ensure enough buffer capacity for the attribute.
   ensure_buffer_capacity( size );

   // Check to make sure the users simulation variable has memory allocated to
   // it. It could be that the users simulation variable happens to be pointing
   // to a null string.
   if ( ( size == 0 )
        && ( ref2->attr->type != TRICK_STRING )
        && !( ( ref2->attr->type == TRICK_CHARACTER ) && ( ref2->attr->num_index > 0 ) ) ) {
      if ( DebugHandler::show( DEBUG_LEVEL_1_TRACE, DEBUG_SOURCE_ATTRIBUTE ) ) {
         ostringstream msg;
         msg << "Attribute::initialize():" << __LINE__
             << " WARNING: FOM Object Attribute '" << obj_FOM_name << "'->'"
             << FOM_name << "' with Trick name '" << trick_name
             << "' has an unexpected size of zero bytes! Make sure your simulation"
             << " variable is properly initialized before the initialize()"
             << " function is called." << THLA_ENDL;
         send_hs( stdout, msg.str().c_str() );
      }
   }

   if ( DebugHandler::show( DEBUG_LEVEL_9_TRACE, DEBUG_SOURCE_ATTRIBUTE ) ) {
      ostringstream msg;
      msg << "Attribute::initialize():" << __LINE__ << endl
          << "========================================================" << endl
          << "  FOM_name:'" << ( ( FOM_name != NULL ) ? FOM_name : "NULL" ) << "'" << endl
          << "  trick_name:'" << ( ( trick_name != NULL ) ? trick_name : "NULL" ) << "'" << endl
          << "  ref2->attr->name:'" << ref2->attr->name << "'" << endl
          << "  ref2->attr->type_name:'" << ref2->attr->type_name << "'" << endl
          << "  ref2->attr->type:" << ref2->attr->type << endl
          << "  ref2->attr->units:" << ref2->attr->units << endl
          << "  size:" << size << endl
          << "  num_items:" << num_items << endl;
      // TODO: Figure out get_size_from_attributes() API in Trick 10.
      //   << "  get_size_from_attributes():" << get_size_from_attributes(ref2->attr, ref2->attr->name) << endl
      msg << "  ref2->attr->size:" << ref2->attr->size << endl
          << "  ref2->attr->num_index:" << ref2->attr->num_index << endl
          << "  ref2->attr->index[0].size:" << ( ref2->attr->num_index >= 1 ? ref2->attr->index[0].size : 0 ) << endl
          << "  publish:" << publish << endl
          << "  subscribe:" << subscribe << endl
          << "  locally_owned:" << locally_owned << endl
          << "  byteswap:" << ( is_byteswap() ? "Yes" : "No" ) << endl
          << "  buffer_capacity:" << buffer_capacity << endl
          << "  size_is_static:" << ( size_is_static ? "Yes" : "No" ) << endl
          << "  rti_encoding:" << rti_encoding << endl;
      if ( ( ref2->attr->type == TRICK_STRING )
           || ( ( ( ref2->attr->type == TRICK_CHARACTER ) || ( ref2->attr->type == TRICK_UNSIGNED_CHARACTER ) )
                && ( ref2->attr->num_index > 0 )
                && ( ref2->attr->index[ref2->attr->num_index - 1].size == 0 ) ) ) {
         msg << "  value:\"" << ( *static_cast< char ** >( ref2->address ) ) << "\"" << endl;
      }
      send_hs( stdout, msg.str().c_str() );
   }
   TRICKHLA_VALIDATE_FPU_CONTROL_WORD;
}

void Attribute::determine_cycle_ratio(
   double const core_job_cycle_time )
{
   if ( this->cycle_time <= -std::numeric_limits< double >::max() ) {
      // User has not specified cycle-time for this attribute so assume the
      // cycle time for this attribute matches the core job cycle time.
      this->cycle_ratio = 1;
   } else {
      // Do a bounds check on the core job cycle time.
      if ( core_job_cycle_time <= 0.0 ) {
         ostringstream errmsg;
         errmsg << "Attribute::determine_cycle_ratio():" << __LINE__
                << " ERROR: FOM Object Attribute '" << this->FOM_name
                << "' with Trick name '" << this->trick_name
                << "'. The core job cycle time (" << core_job_cycle_time
                << " seconds) for the send_cyclic_and_requested_data() job"
                << " must be > 0. Please make sure your S_define and/or THLA.sm"
                << " simulation module specifies a valid cycle time for the"
                << " send_cyclic_and_requested_data() job." << THLA_ENDL;
         DebugHandler::terminate_with_message( errmsg.str() );
      }

      // Do a bounds check on the 'cycle_time' value.
      if ( this->cycle_time < core_job_cycle_time ) {
         ostringstream errmsg;
         errmsg << "Attribute::determine_cycle_ratio():" << __LINE__
                << " ERROR: FOM Object Attribute '" << this->FOM_name
                << "' with Trick name '" << this->trick_name
                << "' has a 'cycle_time' value of " << this->cycle_time
                << " seconds, which is not valid. The attribute 'cycle_time'"
                << " must be >= " << core_job_cycle_time
                << " seconds (i.e. the core job cycle time for the"
                << " send_cyclic_and_requested_data() job). Please check your"
                << " input or modified-data files to make sure the value for"
                << " the attribute 'cycle_time' is specified correctly."
                << THLA_ENDL;
         DebugHandler::terminate_with_message( errmsg.str() );
      }

      this->cycle_ratio = round( this->cycle_time / core_job_cycle_time );

      // Make sure we are ready to send the data on the first check.
      this->cycle_cnt = this->cycle_ratio;

      // The cycle-ratio must be an integer ratio so check for any fractional part.
      if ( fmod( this->cycle_time, core_job_cycle_time ) != 0.0 ) {
         ostringstream errmsg;
         errmsg << "Attribute::determine_cycle_ratio():" << __LINE__
                << " ERROR: FOM Object Attribute '" << FOM_name << "' with Trick name '"
                << this->trick_name << "' has a 'cycle_time' value of "
                << this->cycle_time
                << " seconds, which is not an integer multiple of the core job"
                << " cycle time of " << core_job_cycle_time << " seconds for the"
                << " send_cyclic_and_requested_data() job. The ratio of the"
                << " attribute cycle_time to the core job cycle time is ("
                << this->cycle_ratio << " + " << fmod( this->cycle_time, core_job_cycle_time )
                << "), which is not an integer. Please check your input or"
                << " modified-data files to make sure the value for the attribute"
                << " 'cycle_time' is specified correctly." << THLA_ENDL;
         DebugHandler::terminate_with_message( errmsg.str() );
      }

      if ( DebugHandler::show( DEBUG_LEVEL_9_TRACE, DEBUG_SOURCE_ATTRIBUTE ) ) {
         ostringstream msg;
         msg << "Attribute::determine_cycle_ratio():" << __LINE__ << endl
             << "  FOM_name:'" << ( ( this->FOM_name != NULL ) ? this->FOM_name : "NULL" ) << "'" << endl
             << "  trick_name:'" << ( ( this->trick_name != NULL ) ? this->trick_name : "NULL" ) << "'" << endl
             << "  core_job_cycle_time:" << core_job_cycle_time << " seconds" << endl
             << "  cyle_time:" << this->cycle_time << " seconds" << endl
             << "  cycle_ratio:" << this->cycle_ratio << THLA_ENDL;
         send_hs( stdout, msg.str().c_str() );
      }
   }
}

VariableLengthData Attribute::get_attribute_value()
{
   if ( rti_encoding == ENCODING_BOOLEAN ) {
      // The size is the number of 1-byte bool values in c++ and we need to
      // map to a 4-byte HLAboolean type. The buffer already holds the
      // encoded HLAboolean type.
      return VariableLengthData( buffer, ( 4 * size ) );
   }
   return VariableLengthData( buffer, size );
}

void Attribute::extract_data(             // RETURN: -- None
   VariableLengthData const *attr_value ) // IN: ** HLA attribute-value to get data from.
{
   if ( attr_value == NULL ) {
      return;
   }

   // Keep track of the attribute FOM size and ensure enough buffer capacity.
   size_t attr_size = attr_value->size();

   // Determine the number of bytes we expect to receive.
   size_t expected_byte_count = get_attribute_size();

   switch ( rti_encoding ) {
      case ENCODING_BOOLEAN: {
         if ( attr_size != ( 4 * expected_byte_count ) ) {
            ostringstream errmsg;
            errmsg << "Attribute::extract_data():" << __LINE__
                   << " ERROR: For Attribute '" << FOM_name << "' with Trick name '"
                   << trick_name << "', the received FOM data size (" << attr_size
                   << " bytes) != Expected Trick simulation variable memory size ("
                   << ( 4 * expected_byte_count ) << " bytes) for 'rti_encoding' of"
                   << " ENCODING_BOOLEAN. Make sure your simulation variable is the same"
                   << " size and type as what is defined in the FOM. If you are"
                   << " using Lag Compensation one possible cause of this problem"
                   << " is that your lag compensation variables are not the correct"
                   << " size or type." << THLA_ENDL;
            send_hs( stderr, errmsg.str().c_str() );

            // For now, we ignore this error by just returning here. DDexter
            return;
         }

         // Ensure enough buffer capacity.
         ensure_buffer_capacity( attr_size );

         // Note: We don't set the 'size' to the value of "attr_size" since we
         // are mapping 4-byte HLAboolean types to 1-byte bool in C++.
         //
         // Copy the RTI attribute value into the buffer.
         memcpy( buffer, attr_value->data(), attr_size );
         break;
      }
      case ENCODING_NONE: {
         // The byte counts must match between the received attribute and
         // the Trick simulation variable for ENCODING_NO_ENCODING since this
         // RTI encoding only supports a fixed length array of characters.
         if ( attr_size != expected_byte_count ) {
            ostringstream errmsg;
            errmsg << "Attribute::extract_data():" << __LINE__
                   << " ERROR: For Attribute '" << FOM_name << "' with Trick name '"
                   << trick_name << "', the received FOM data size (" << attr_size
                   << " bytes) != Expected Trick simulation variable memory size ("
                   << expected_byte_count << " bytes) for the rti_encoding of"
                   << " ENCODING_NO_ENCODING. The ENCODING_NO_ENCODING only supports a fixed"
                   << " length array of characters. Make sure your simulation"
                   << " variable is the same size and type as what is defined in the"
                   << " FOM. If you are using Lag Compensation one possible cause of"
                   << " this problem is that your lag compensation variables are not"
                   << " the correct size or type." << THLA_ENDL;
#if 1
            send_hs( stderr, errmsg.str().c_str() );

            // For now just return if we have a data size mismatch. This will
            // allow us to continue to run even though the other federate is
            // sending us data that is not correct in size.
            return;
#else
            DebugHandler::terminate_with_message( errmsg.str() );
#endif
         }

         // Ensure enough buffer capacity.
         ensure_buffer_capacity( attr_size );

         // Make sure the buffer size matches how much data we are putting in it.
         this->size = attr_size;

         // Copy the RTI attribute value into the buffer.
         memcpy( buffer, attr_value->data(), size );
         break;
      }
      case ENCODING_LOGICAL_TIME: {
         // Sanity check: The attribute FOM size must not exceed that of the
         // Trick ref-attributes.
         //
         // TODO: Account for variable length types such as a byte buffer, but
         // for now we are doing a rigid bounds check regardless of type. DDexter
         //
         if ( attr_size != 8 ) {
            ostringstream errmsg;
            errmsg << "Attribute::extract_data():" << __LINE__
                   << " ERROR: For Attribute '" << FOM_name << "' with Trick name '"
                   << trick_name << "', the received FOM data size (" << attr_size
                   << " bytes) != Expected Trick simulation variable memory size (8 bytes) for"
                   << " the ENCODING_LOGICAL_TIME rti_encoding. Make sure your"
                   << " simulation variable is the same size and type as what is"
                   << " defined in the FOM. If you are using Lag Compensation one"
                   << " possible cause of this problem is that your lag compensation"
                   << " variables are not the correct size or type." << THLA_ENDL;
            DebugHandler::terminate_with_message( errmsg.str() );
         }
         // Ensure enough buffer capacity.
         ensure_buffer_capacity( attr_size );

         // Make sure the buffer size matches how much data we are putting in it.
         this->size = attr_size;

         // Copy the RTI attribute value into the buffer.
         memcpy( buffer, attr_value->data(), size );
         break;
      }
      case ENCODING_OPAQUE_DATA: {
         if ( size_is_static && ( attr_size != expected_byte_count ) ) {
            ostringstream errmsg;
            errmsg << "Attribute::extract_data():" << __LINE__
                   << " ERROR: For Attribute '" << FOM_name << "' with Trick name '"
                   << trick_name << "', the received FOM data size (" << attr_size
                   << " bytes) != Expected Trick simulation variable memory size ("
                   << expected_byte_count << " bytes) for the rti_encoding of"
                   << " ENCODING_OPAQUE_DATA. Your simulation variable is static in size"
                   << " and can not take variable length data. Make sure your"
                   << " simulation variable is the same size and type as what is"
                   << " defined in the FOM. If you are using Lag Compensation one"
                   << " possible cause of this problem is that your lag compensation"
                   << " variables are not the correct size or type." << THLA_ENDL;
            send_hs( stderr, errmsg.str().c_str() );

            // For now, we ignore this error by just returning here. DDexter
            return;
         }

         // Ensure enough buffer capacity.
         ensure_buffer_capacity( attr_size );

         // Make sure the buffer size matches how much data we are putting in it.
         this->size = attr_size;

         // Copy the RTI attribute value into the buffer.
         memcpy( buffer, attr_value->data(), size );
         break;
      }
      default: {
         if ( ( ref2->attr->type != TRICK_STRING )
              && ( attr_size != expected_byte_count )
              && ( rti_encoding != ENCODING_UNICODE_STRING ) ) {

            ostringstream errmsg;
            errmsg << "Attribute::extract_data():" << __LINE__
                   << " ERROR: For Attribute '" << FOM_name << "' with Trick name '"
                   << trick_name << "', the received FOM data size (" << attr_size
                   << " bytes) != Expected Trick simulation variable memory size ("
                   << expected_byte_count << " bytes). Make sure your simulation variable"
                   << " is the same size and type as what is defined in the FOM. If"
                   << " you are using Lag Compensation one possible cause of this"
                   << " problem is that your lag compensation variables are not the"
                   << " correct size or type." << THLA_ENDL;
            send_hs( stderr, errmsg.str().c_str() );

            // For now, we ignore this error by just returning here. DDexter
            return;
         }

         // Ensure enough buffer capacity.
         ensure_buffer_capacity( attr_size );

         // Make sure the buffer size matches how much data we are putting in it.
         this->size = attr_size;

         // Copy the RTI attribute value into the buffer.
         memcpy( buffer, attr_value->data(), size );
         break;
      }
   }

   if ( DebugHandler::show( DEBUG_LEVEL_7_TRACE, DEBUG_SOURCE_ATTRIBUTE ) ) {
      send_hs( stdout, "Attribute::extract_data():%d Decoded '%s' (trick_name '%s') from attribute map.%c",
               __LINE__, get_FOM_name(), get_trick_name(), THLA_NEWLINE );
   }
   if ( DebugHandler::show( DEBUG_LEVEL_11_TRACE, DEBUG_SOURCE_ATTRIBUTE ) ) {
      print_buffer();
   }

   // Mark the attribute value as changed.
   mark_changed();
}

void Attribute::ensure_buffer_capacity(
   size_t capacity )
{
   if ( capacity > buffer_capacity ) {
      buffer_capacity = capacity;
      if ( buffer == NULL ) {
         buffer = static_cast< unsigned char * >( TMM_declare_var_1d( "unsigned char", buffer_capacity ) );
      } else {
         buffer = static_cast< unsigned char * >( TMM_resize_array_1d_a( buffer, buffer_capacity ) );
      }
   } else if ( buffer == NULL ) {
      // Handle the case where the buffer has not been created yet and we
      // might have an invalid capacity specified.

      // Make sure the capacity is at least 1.
      buffer_capacity = ( capacity > 0 ) ? capacity : 1;

      buffer = static_cast< unsigned char * >( TMM_declare_var_1d( "unsigned char", buffer_capacity ) );
   }

   if ( buffer == NULL ) {
      ostringstream errmsg;
      errmsg << "Attribute::ensure_buffer_capacity():" << __LINE__
             << " ERROR: Could not allocate memory for buffer for requested"
             << " capacity " << capacity << " for Attribute '" << FOM_name
             << "' with Trick name '" << trick_name << "'!" << THLA_ENDL;
      DebugHandler::terminate_with_message( errmsg.str() );
   }
}

void Attribute::calculate_size_and_number_of_items()
{
   size_t num_bytes = 0;

   // Handle Strings differently since we need to know the length of each string.
   if ( ( ref2->attr->type == TRICK_STRING )
        || ( ( ( ref2->attr->type == TRICK_CHARACTER ) || ( ref2->attr->type == TRICK_UNSIGNED_CHARACTER ) )
             && ( ref2->attr->num_index > 0 )
             && ( ref2->attr->index[ref2->attr->num_index - 1].size == 0 ) ) ) {

      calculate_static_number_of_items();

      switch ( rti_encoding ) {
         case ENCODING_OPAQUE_DATA:
         case ENCODING_NONE: {
            // Determine total number of bytes used by the Trick simulation
            // variable, and the data can be binary and not just the printable
            // ASCII characters.
            for ( size_t i = 0; i < num_items; ++i ) {
               char *s = *( static_cast< char ** >( ref2->address ) + i );
               if ( s != NULL ) {
                  int length = get_size( s );
                  if ( length > 0 ) {
                     num_bytes += length;
                  }
               }
            }
            break;
         }
         default: {
            // For the ENCODING_C_STRING, ENCODING_UNICODE_STRING,
            // and ENCODING_ASCII_STRING encodings assume the string is
            // terminated with a null character and determine the number of
            // characters using strlen().
            for ( size_t i = 0; i < num_items; ++i ) {
               char *s = *( static_cast< char ** >( ref2->address ) + i );
               if ( s != NULL ) {
                  num_bytes += strlen( s );
               }
            }
            break;
         }
      }
   } else {
      // Handle all the other primitive types.

      if ( ( ref2->attr->num_index > 0 ) && ( ref2->attr->index[ref2->attr->num_index - 1].size == 0 ) ) {
         // We have a multi-dimension array that is a pointer and the
         // number of dimensions is num_index

         // TODO: Handle the case when ref2->attr->num_index > 1, right now we
         // only are handling the case when num_index == 1 below.
         // NOTE: For now we assume 1-D array.

         // get_size returns the number of elements in the array.
         int trick_size = get_size( *static_cast< char ** >( ref2->address ) ) * ref2->attr->size;
         num_bytes      = ( trick_size >= 0 ) ? trick_size : 0;

         // Since the users variable is a pointer, we need to recalculate
         // the number of items based on the item size.
         if ( ref2->attr->size > 0 ) {
            this->num_items = num_bytes / ref2->attr->size;
         } else {
            // Punt and set the number of items equal to the number of bytes.
            this->num_items = num_bytes;
         }
      } else {
         // The user variable is either a primitive type or a static
         // multi-dimensional array.

         // Please note that get_size_from_attributes() and
         // nitems * ref2->attr->size should return the same number of bytes.
         // num_bytes = get_size_from_attributes( ref2->attr, ref2->attr->name );

         calculate_static_number_of_items();
         num_bytes = num_items * ref2->attr->size;
      }
   }

   this->size = num_bytes;

   if ( DebugHandler::show( DEBUG_LEVEL_10_TRACE, DEBUG_SOURCE_ATTRIBUTE ) ) {
      ostringstream msg;
      msg << "Attribute::calculate_size_and_number_of_items():" << __LINE__ << endl
          << "========================================================" << endl
          << "  FOM_name:'" << ( ( FOM_name != NULL ) ? FOM_name : "NULL" ) << "'" << endl
          << "  trick_name:'" << ( ( trick_name != NULL ) ? trick_name : "NULL" ) << "'" << endl
          << "  ref2->attr->name:'" << ref2->attr->name << "'" << endl
          << "  ref2->attr->type_name:'" << ref2->attr->type_name << "'" << endl
          << "  ref2->attr->type:" << ref2->attr->type << endl
          << "  ref2->attr->units:" << ref2->attr->units << endl
          << "  size:" << size << endl
          << "  num_items:" << num_items << endl
          // TODO: Figure out get_size_from_attributes() API in Trick 10.
          //   << "  get_size_from_attributes():" << get_size_from_attributes(ref2->attr, ref2->attr->name) << endl
          << "  ref2->attr->size:" << ref2->attr->size << endl
          << "  ref2->attr->num_index:" << ref2->attr->num_index << endl
          << "  ref2->attr->index[0].size:" << ( ref2->attr->num_index >= 1 ? ref2->attr->index[0].size : 0 ) << endl
          << "  publish:" << publish << endl
          << "  subscribe:" << subscribe << endl
          << "  locally_owned:" << locally_owned << endl
          << "  byteswap:" << ( is_byteswap() ? "Yes" : "No" ) << endl
          << "  buffer_capacity:" << buffer_capacity << endl
          << "  size_is_static:" << ( size_is_static ? "Yes" : "No" ) << endl
          << "  rti_encoding:" << rti_encoding << endl;
      if ( ( ref2->attr->type == TRICK_STRING )
           || ( ( ( ref2->attr->type == TRICK_CHARACTER ) || ( ref2->attr->type == TRICK_UNSIGNED_CHARACTER ) )
                && ( ref2->attr->num_index > 0 )
                && ( ref2->attr->index[ref2->attr->num_index - 1].size == 0 ) ) ) {
         msg << "  value:\"" << ( *static_cast< char ** >( ref2->address ) ) << "\"" << endl;
      }
      send_hs( stdout, msg.str().c_str() );
   }

   return;
}

/*! @details If the attribute is static in size it uses a cached size value
 * otherwise the size is calculated. */
size_t Attribute::get_attribute_size()
{
   if ( !size_is_static ) {
      calculate_size_and_number_of_items();
   }
   return ( this->size );
}

bool Attribute::is_static_in_size() const
{
   if ( is_supported_attribute_type() ) {
      // If this is not an array (i.e. num_index == 0) or has static arrays then
      // this attribute is static in size.
      if ( ref2->attr->num_index > 0 ) {
         for ( unsigned int i = 0; i < ref2->attr->num_index; ++i ) {
            // Make sure each dimension is statically defined (i.e. not zero).
            if ( ref2->attr->index[i].size <= 0 ) {
               return false;
            }
         }
      }
      return true;
   }
   return false;
}

/*! @details If the attribute is not for an array then a value of one is
 * set in the num_items variable. Otherwise the number of items in the static
 * array are set in the num_items variable.
 *
 * \par<b>Assumptions and Limitations:</b>
 * - Only static arrays are supported for now.
 */
void Attribute::calculate_static_number_of_items()
{
   size_t length = 1;

   // Determine the number of items this attribute has (i.e. items in array).
   if ( ref2->attr->num_index > 0 ) {
      for ( unsigned int i = 0; i < ref2->attr->num_index; ++i ) {
         if ( ref2->attr->index[i].size > 0 ) {
            length *= ref2->attr->index[i].size;
         }
      }
   }

   this->num_items = length;
}

void Attribute::pack_attribute_buffer()
{
   if ( DebugHandler::show( DEBUG_LEVEL_10_TRACE, DEBUG_SOURCE_ATTRIBUTE ) ) {
      ostringstream msg;
      msg << "Attribute::pack_attribute_buffer():" << __LINE__ << endl
          << "================== BEFORE PACK ==================================" << endl
          << "  FOM_name:'" << ( ( FOM_name != NULL ) ? FOM_name : "NULL" ) << "'" << endl
          << "  trick_name:'" << ( ( trick_name != NULL ) ? trick_name : "NULL" ) << "'" << endl
          << "  ref2->attr->name:'" << ref2->attr->name << "'" << endl
          << "  ref2->attr->type_name:'" << ref2->attr->type_name << "'" << endl
          << "  ref2->attr->type:" << ref2->attr->type << endl
          << "  ref2->attr->units:" << ref2->attr->units << endl
          << "  size:" << size << endl
          << "  num_items:" << num_items << endl
          // TODO: Figure out get_size_from_attributes() API in Trick 10.
          //   << "  get_size_from_attributes():" << get_size_from_attributes(ref2->attr, ref2->attr->name) << endl
          << "  ref2->attr->size:" << ref2->attr->size << endl
          << "  ref2->attr->num_index:" << ref2->attr->num_index << endl
          << "  ref2->attr->index[0].size:" << ( ref2->attr->num_index >= 1 ? ref2->attr->index[0].size : 0 ) << endl
          << "  publish:" << publish << endl
          << "  subscribe:" << subscribe << endl
          << "  locally_owned:" << locally_owned << endl
          << "  byteswap:" << ( is_byteswap() ? "Yes" : "No" ) << endl
          << "  buffer_capacity:" << buffer_capacity << endl
          << "  size_is_static:" << ( size_is_static ? "Yes" : "No" ) << endl
          << "  rti_encoding:" << rti_encoding << endl;
      if ( ( ref2->attr->type == TRICK_STRING )
           || ( ( ( ref2->attr->type == TRICK_CHARACTER ) || ( ref2->attr->type == TRICK_UNSIGNED_CHARACTER ) )
                && ( ref2->attr->num_index > 0 )
                && ( ref2->attr->index[ref2->attr->num_index - 1].size == 0 ) ) ) {
         msg << "  value:\"" << ( *static_cast< char ** >( ref2->address ) ) << "\"" << endl;
      }
      send_hs( stdout, msg.str().c_str() );
   }

   // Don't pack the buffer if the attribute is not locally owned. Otherwise this will
   // corrupt the buffer for the data we received for this attribute from another federate.
   if ( !is_locally_owned() ) {
      if ( DebugHandler::show( DEBUG_LEVEL_10_TRACE, DEBUG_SOURCE_ATTRIBUTE ) ) {
         ostringstream msg;
         msg << "Attribute::pack_attribute_buffer():" << __LINE__ << endl
             << " FOM_name:'" << ( ( FOM_name != NULL ) ? FOM_name : "NULL" ) << "'" << endl
             << " trick_name:'" << ( ( trick_name != NULL ) ? trick_name : "NULL" ) << "'" << endl
             << " Skipping pack because attribute is not locally owned!" << endl;
         send_hs( stdout, msg.str().c_str() );
      }
      return;
   }

   // TODO: Use a transcoder for each type to encode and decode depending on
   // the type specified in the FOM instead of the code below. Dan Dexter

   switch ( rti_encoding ) {
      case ENCODING_LOGICAL_TIME: {
         num_items = 1;
         size      = 8;

         // Ensure enough capacity in the buffer for the attribute and all its
         // items if it was an array.
         ensure_buffer_capacity( size );

         // Encode the logical time.
         encode_logical_time();
         break;
      }
      case ENCODING_BOOLEAN: {
         // Determine the number of items this attribute has (i.e. is it an array).
         if ( !size_is_static ) {
            calculate_size_and_number_of_items();
         }

         encode_boolean_to_buffer();

         if ( DebugHandler::show( DEBUG_LEVEL_11_TRACE, DEBUG_SOURCE_ATTRIBUTE ) ) {
            ostringstream msg;
            msg << "Attribute::pack_attribute_buffer():" << __LINE__ << endl
                << "================== ATTRIBUTE ENCODE ==================================" << endl
                << " attribute '" << FOM_name << "' (trick name '" << trick_name
                << "')" << endl;
            send_hs( stdout, msg.str().c_str() );
            print_buffer();
         }
         break;
      }
      case ENCODING_OPAQUE_DATA: {
         // NOTE: For now we must calculate size every time because on a
         // receive, the 'size' is adjusted to the number of bytes received
         // and does not reflect what we are sending. We only have this
         // problem for variable length types such as strings which is the
         // only variable length type we support right now. DDexter
         calculate_size_and_number_of_items();

         encode_opaque_data_to_buffer();

         if ( DebugHandler::show( DEBUG_LEVEL_11_TRACE, DEBUG_SOURCE_ATTRIBUTE ) ) {
            ostringstream msg;
            msg << "Attribute::pack_attribute_buffer():" << __LINE__ << endl
                << "================== ATTRIBUTE ENCODE ==================================" << endl
                << " attribute '" << FOM_name << "' (trick name '" << trick_name
                << "')" << endl;
            send_hs( stdout, msg.str().c_str() );
            print_buffer();
         }
         break;
      }
      default: {
         // Must handle the string as a special case because of special encodings.
         if ( ( ref2->attr->type == TRICK_STRING )
              || ( ( ( ref2->attr->type == TRICK_CHARACTER ) || ( ref2->attr->type == TRICK_UNSIGNED_CHARACTER ) )
                   && ( ref2->attr->num_index > 0 )
                   && ( ref2->attr->index[ref2->attr->num_index - 1].size == 0 ) ) ) {
            // NOTE: For now we must calculate size every time because on a
            // receive, the 'size' is adjusted to the number of bytes received
            // and does not reflect what we are sending. We only have this
            // problem for variable length types such as strings which is the
            // only variable length type we support right now. DDexter
            calculate_size_and_number_of_items();

            encode_string_to_buffer();

            if ( DebugHandler::show( DEBUG_LEVEL_11_TRACE, DEBUG_SOURCE_ATTRIBUTE ) ) {
               ostringstream msg;
               msg << "Attribute::pack_attribute_buffer():" << __LINE__ << endl
                   << "================== ATTRIBUTE ENCODE ==================================" << endl
                   << " attribute '" << FOM_name << "' (trick name '" << trick_name
                   << "')" << endl;
               send_hs( stdout, msg.str().c_str() );
               print_buffer();
            }
         } else {
            // Determine the number of items this attribute has (i.e. is it an array).
            if ( !size_is_static ) {
               calculate_size_and_number_of_items();
            }

            // Ensure enough capacity in the buffer for the attribute and all its
            // items if it was an array.
            ensure_buffer_capacity( size );

            // Determine if the users variable is a pointer.
            if ( ( ref2->attr->num_index > 0 )
                 && ( ref2->attr->index[ref2->attr->num_index - 1].size == 0 ) ) {
               // It's a pointer

               // Byteswap if needed and copy the attribute to the buffer.
               byteswap_buffer_copy( buffer,
                                     *static_cast< char ** >( ref2->address ),
                                     ref2->attr->type,
                                     num_items,
                                     size );
            } else {
               // It's either a primitive type or a static array.

               // Byteswap if needed and copy the attribute to the buffer.
               byteswap_buffer_copy( buffer,
                                     ref2->address,
                                     ref2->attr->type,
                                     num_items,
                                     size );
            }

            if ( DebugHandler::show( DEBUG_LEVEL_11_TRACE, DEBUG_SOURCE_ATTRIBUTE ) ) {
               ostringstream msg;
               msg << "Attribute::pack_attribute_buffer():" << __LINE__ << endl
                   << "================== ATTRIBUTE ENCODE ==================================" << endl
                   << " attribute '" << FOM_name << "' (trick name '" << trick_name
                   << "')" << endl;
               send_hs( stdout, msg.str().c_str() );
               print_buffer();
            }
         }
         break;
      }
   }

   if ( DebugHandler::show( DEBUG_LEVEL_10_TRACE, DEBUG_SOURCE_ATTRIBUTE ) ) {
      ostringstream msg2;
      msg2 << "Attribute::pack_attribute_buffer():" << __LINE__ << endl
           << "================== AFTER PACK ==================================" << endl
           << "  FOM_name:'" << ( ( FOM_name != NULL ) ? FOM_name : "NULL" ) << "'" << endl
           << "  trick_name:'" << ( ( trick_name != NULL ) ? trick_name : "NULL" ) << "'" << endl
           << "  ref2->attr->name:'" << ref2->attr->name << "'" << endl
           << "  ref2->attr->type_name:'" << ref2->attr->type_name << "'" << endl
           << "  ref2->attr->type:" << ref2->attr->type << endl
           << "  ref2->attr->units:" << ref2->attr->units << endl
           << "  size:" << size << endl
           << "  num_items:" << num_items << endl
           // TODO: Figure out get_size_from_attributes() API in Trick 10.
           //    << "  get_size_from_attributes():" << get_size_from_attributes(ref2->attr, ref2->attr->name) << endl
           << "  ref2->attr->size:" << ref2->attr->size << endl
           << "  ref2->attr->num_index:" << ref2->attr->num_index << endl
           << "  ref2->attr->index[0].size:" << ( ref2->attr->num_index >= 1 ? ref2->attr->index[0].size : 0 ) << endl
           << "  publish:" << publish << endl
           << "  subscribe:" << subscribe << endl
           << "  locally_owned:" << locally_owned << endl
           << "  byteswap:" << ( is_byteswap() ? "Yes" : "No" ) << endl
           << "  buffer_capacity:" << buffer_capacity << endl
           << "  size_is_static:" << ( size_is_static ? "Yes" : "No" ) << endl
           << "  rti_encoding:" << rti_encoding << endl;
      if ( ( ref2->attr->type == TRICK_STRING )
           || ( ( ( ref2->attr->type == TRICK_CHARACTER ) || ( ref2->attr->type == TRICK_UNSIGNED_CHARACTER ) )
                && ( ref2->attr->num_index > 0 )
                && ( ref2->attr->index[ref2->attr->num_index - 1].size == 0 ) ) ) {
         msg2 << "  value:\"" << ( *static_cast< char ** >( ref2->address ) ) << "\"" << endl;
      }
      send_hs( stdout, msg2.str().c_str() );
   }
}

void Attribute::unpack_attribute_buffer()
{
   // Don't unpack the attribute buffer if the attribute is locally owned, which
   // means we did not receive data from another federate for this attribute.
   if ( is_locally_owned() ) {
      if ( DebugHandler::show( DEBUG_LEVEL_11_TRACE, DEBUG_SOURCE_ATTRIBUTE ) ) {
         ostringstream msg;
         msg << "Attribute::unpack_attribute_buffer():" << __LINE__ << endl
             << " FOM_name:'" << ( ( FOM_name != NULL ) ? FOM_name : "NULL" ) << "'" << endl
             << " trick_name:'" << ( ( trick_name != NULL ) ? trick_name : "NULL" ) << "'" << endl
             << " Skipping unpack of attribute buffer because the attribute is locally owned." << endl;
         send_hs( stdout, msg.str().c_str() );
      }
      return;
   }

   // TODO: Use a transcoder for each type to encode and decode depending on
   // the type specified in the FOM instead of the code below. Dan Dexter

   switch ( rti_encoding ) {
      case ENCODING_LOGICAL_TIME: {
         num_items = 1;
         size      = 8;

         // Decode the logical time.
         decode_logical_time();
         break;
      }
      case ENCODING_BOOLEAN: {
         // Determine the number of items this attribute has (i.e. is it an array).
         if ( !size_is_static ) {
            calculate_size_and_number_of_items();
         }

         decode_boolean_from_buffer();

         if ( DebugHandler::show( DEBUG_LEVEL_11_TRACE, DEBUG_SOURCE_ATTRIBUTE ) ) {
            ostringstream msg;
            msg << "Attribute::unpack_attribute_buffer():" << __LINE__ << endl
                << "================== ATTRIBUTE DECODE ==================================" << endl
                << " attribute '" << FOM_name << "' (trick name '" << trick_name
                << "')" << endl;
            send_hs( stdout, msg.str().c_str() );
            print_buffer();
         }
         break;
      }
      case ENCODING_OPAQUE_DATA: {
         // The size is the received size but recalculate the number of items.
         if ( !size_is_static ) {
            calculate_static_number_of_items();
         }

         decode_opaque_data_from_buffer();

         if ( DebugHandler::show( DEBUG_LEVEL_11_TRACE, DEBUG_SOURCE_ATTRIBUTE ) ) {
            ostringstream msg;
            msg << "Attribute::unpack_attribute_buffer():" << __LINE__ << endl
                << "================== ATTRIBUTE DECODE =============================" << endl
                << " attribute '" << FOM_name << "' (trick name '" << trick_name
                << "')" << endl;
            send_hs( stdout, msg.str().c_str() );
            print_buffer();
         }
         break;
      }
      default: {
         // Must handle the string as a special case because of special encodings.
         if ( ( ref2->attr->type == TRICK_STRING )
              || ( ( ( ref2->attr->type == TRICK_CHARACTER ) || ( ref2->attr->type == TRICK_UNSIGNED_CHARACTER ) )
                   && ( ref2->attr->num_index > 0 )
                   && ( ref2->attr->index[ref2->attr->num_index - 1].size == 0 ) ) ) {
            // The size is the received size but recalculate the number of items.
            if ( !size_is_static ) {
               if ( ref2->attr->type == TRICK_STRING ) {
                  calculate_static_number_of_items();
               } else {
                  calculate_size_and_number_of_items();
               }
            }

            decode_string_from_buffer();

            if ( DebugHandler::show( DEBUG_LEVEL_11_TRACE, DEBUG_SOURCE_ATTRIBUTE ) ) {
               ostringstream msg;
               msg << "Attribute::unpack_attribute_buffer():" << __LINE__ << endl
                   << "================== ATTRIBUTE DECODE ==================================" << endl
                   << " attribute '" << FOM_name << "' (trick name '" << trick_name << "')"
<<<<<<< HEAD
                   << " value:\"" << ( *static_cast< char ** >( ref2->address ) ) << "\"" << endl;
=======
                   << " value:\"" << ( *(char **)ref2->address ) << "\"" << endl;
>>>>>>> 326ac2b1
               send_hs( stdout, msg.str().c_str() );
               print_buffer();
            }

         } else {

            // Determine the number of items this attribute has (i.e. is it an array).
            if ( !size_is_static ) {
               calculate_size_and_number_of_items();
            }

            // Determine if the users variable is a pointer.
            if ( ( ref2->attr->num_index > 0 ) && ( ref2->attr->index[ref2->attr->num_index - 1].size == 0 ) ) {
               // It's a pointer

               // Byteswap if needed and copy the buffer over to the attribute.
               byteswap_buffer_copy( *static_cast< char ** >( ref2->address ),
                                     buffer,
                                     ref2->attr->type,
                                     num_items,
                                     size );
            } else {
               // It's either a primitive type or a static array.

               // Byteswap if needed and copy the buffer over to the attribute.
               byteswap_buffer_copy( ref2->address,
                                     buffer,
                                     ref2->attr->type,
                                     num_items,
                                     size );

               if ( DebugHandler::show( DEBUG_LEVEL_11_TRACE, DEBUG_SOURCE_ATTRIBUTE ) ) {
                  ostringstream msg;
                  msg << "Attribute::unpack_attribute_buffer():" << __LINE__ << endl
                      << "================== ATTRIBUTE DECODE ==================================" << endl
                      << " attribute '" << FOM_name << "' (trick name '" << trick_name
                      << "')" << endl;
                  send_hs( stdout, msg.str().c_str() );
                  print_buffer();
               }
            }
         }
         break;
      }
   }

   if ( DebugHandler::show( DEBUG_LEVEL_10_TRACE, DEBUG_SOURCE_ATTRIBUTE ) ) {
      ostringstream msg;
      msg << "Attribute::unpack_attribute_buffer():" << __LINE__ << endl
          << "========================================================" << endl
          << "  FOM_name:'" << ( ( FOM_name != NULL ) ? FOM_name : "NULL" ) << "'" << endl
          << "  trick_name:'" << ( ( trick_name != NULL ) ? trick_name : "NULL" ) << "'" << endl
          << "  ref2->attr->name:'" << ref2->attr->name << "'" << endl
          << "  ref2->attr->type_name:'" << ref2->attr->type_name << "'" << endl
          << "  ref2->attr->type:" << ref2->attr->type << endl
          << "  ref2->attr->units:" << ref2->attr->units << endl
          << "  size:" << size << endl
          << "  num_items:" << num_items << endl
          // TODO: Figure out get_size_from_attributes() API in Trick 10.
          //   << "  get_size_from_attributes():" << get_size_from_attributes(ref2->attr, ref2->attr->name) << endl
          << "  ref2->attr->size:" << ref2->attr->size << endl
          << "  ref2->attr->num_index:" << ref2->attr->num_index << endl
          << "  ref2->attr->index[0].size:" << ( ref2->attr->num_index >= 1 ? ref2->attr->index[0].size : 0 ) << endl
          << "  publish:" << publish << endl
          << "  subscribe:" << subscribe << endl
          << "  locally_owned:" << locally_owned << endl
          << "  byteswap:" << ( is_byteswap() ? "Yes" : "No" ) << endl
          << "  buffer_capacity:" << buffer_capacity << endl
          << "  size_is_static:" << ( size_is_static ? "Yes" : "No" ) << endl
          << "  rti_encoding:" << rti_encoding << endl;
      if ( ( ref2->attr->type == TRICK_STRING )
           || ( ( ( ref2->attr->type == TRICK_CHARACTER ) || ( ref2->attr->type == TRICK_UNSIGNED_CHARACTER ) )
                && ( ref2->attr->num_index > 0 )
                && ( ref2->attr->index[ref2->attr->num_index - 1].size == 0 ) ) ) {
         msg << "  value:\"" << ( *static_cast< char ** >( ref2->address ) ) << "\"" << endl;
      }
      send_hs( stdout, msg.str().c_str() );
   }
}

void Attribute::encode_boolean_to_buffer() // RETURN: -- None.
{
   bool *bool_src;

   // Determine if the users variable is a pointer.
   if ( ( ref2->attr->num_index > 0 ) && ( ref2->attr->index[ref2->attr->num_index - 1].size == 0 ) ) {
      // It's a pointer
      bool_src = reinterpret_cast< bool * >( *static_cast< char ** >( ref2->address ) );

   } else {
      // It's either a primitive type or a static array.
      bool_src = static_cast< bool * >( ref2->address );
   }

   // Encoded size is the number of (32 bit Big Endian) elements.
   ensure_buffer_capacity( 4 * num_items );

   unsigned int *int_dest = reinterpret_cast< unsigned int * >( buffer );

   if ( num_items == 1 ) {
      int_dest[0] = ( bool_src[0] ? HLAtrue : 0 );
   } else {
      for ( size_t k = 0; k < num_items; ++k ) {
         int_dest[k] = ( bool_src[k] ? HLAtrue : 0 );
      }
   }
}

void Attribute::decode_boolean_from_buffer() const // RETURN: -- None.
{
   bool *bool_dest;

   // Determine if the users variable is a pointer.
   if ( ( ref2->attr->num_index > 0 ) && ( ref2->attr->index[ref2->attr->num_index - 1].size == 0 ) ) {
      // It's a pointer
      bool_dest = reinterpret_cast< bool * >( ( *static_cast< char ** >( ref2->address ) ) );
   } else {
      // It's either a primitive type or a static array.
      bool_dest = static_cast< bool * >( ref2->address );
   }

   unsigned int const *int_src = reinterpret_cast< unsigned int * >( buffer );

   if ( num_items == 1 ) {
      bool_dest[0] = ( int_src[0] != 0 );
   } else {
      for ( size_t k = 0; k < num_items; ++k ) {
         bool_dest[k] = ( int_src[k] != 0 );
      }
   }
}

void Attribute::encode_logical_time() const // RETURN: -- None.
{
   // Integer representing time in the HLA Logical Time base.
   int64_t logical_time = 0;

   switch ( ref2->attr->type ) {
      case TRICK_DOUBLE: {
         double const *d_src = reinterpret_cast< double * >( ref2->address );
         logical_time        = Int64BaseTime::to_base_time( d_src[0] );
         break;
      }
      case TRICK_FLOAT: {
         float const *f_src = reinterpret_cast< float * >( ref2->address );
         logical_time       = Int64BaseTime::to_base_time( (double)f_src[0] );
         break;
      }
      case TRICK_SHORT: {
         short const *s_src = static_cast< short * >( ref2->address );
         logical_time       = (int64_t)( Int64BaseTime::get_base_time_multiplier() * s_src[0] );
         break;
      }
      case TRICK_UNSIGNED_SHORT: {
         unsigned short const *us_src = static_cast< unsigned short * >( ref2->address );
         logical_time                 = (int64_t)( Int64BaseTime::get_base_time_multiplier() * us_src[0] );
         break;
      }
      case TRICK_INTEGER: {
         int const *i_src = static_cast< int * >( ref2->address );
         logical_time     = (int64_t)( Int64BaseTime::get_base_time_multiplier() * i_src[0] );
         break;
      }
      case TRICK_UNSIGNED_INTEGER: {
         unsigned int const *ui_src = static_cast< unsigned int * >( ref2->address );
         logical_time               = (int64_t)( Int64BaseTime::get_base_time_multiplier() * ui_src[0] );
         break;
      }
      case TRICK_LONG: {
         long const *l_src = static_cast< long * >( ref2->address );
         logical_time      = (int64_t)( Int64BaseTime::get_base_time_multiplier() * l_src[0] );
         break;
      }
      case TRICK_UNSIGNED_LONG: {
         unsigned long const *ul_src = static_cast< unsigned long * >( ref2->address );
         logical_time                = (int64_t)( Int64BaseTime::get_base_time_multiplier() * ul_src[0] );
         break;
      }
      case TRICK_LONG_LONG: {
         long long const *ll_src = static_cast< long long * >( ref2->address );
         logical_time            = (int64_t)( Int64BaseTime::get_base_time_multiplier() * ll_src[0] );
         break;
      }
      case TRICK_UNSIGNED_LONG_LONG: {
         unsigned long long const *ull_src = static_cast< unsigned long long * >( ref2->address );
         logical_time                      = (int64_t)( Int64BaseTime::get_base_time_multiplier() * ull_src[0] );
         break;
      }
      default: {
         ostringstream errmsg;
         errmsg << "Attribute::encode_logical_time():" << __LINE__
                << " ERROR: For Attribute '" << FOM_name << "' with Trick name '"
                << trick_name << "' the type is not supported for the"
                << " ENCODING_LOGICAL_TIME encoding." << THLA_ENDL;
         DebugHandler::terminate_with_message( errmsg.str() );
         break;
      }
   }

   // Now that the buffer has been possibly resized, cast it to
   // something a little easier to use.
   unsigned char *output = buffer;

   output[0] = (unsigned char)( ( logical_time >> 56 ) & 0xFF );
   output[1] = (unsigned char)( ( logical_time >> 48 ) & 0xFF );
   output[2] = (unsigned char)( ( logical_time >> 40 ) & 0xFF );
   output[3] = (unsigned char)( ( logical_time >> 32 ) & 0xFF );
   output[4] = (unsigned char)( ( logical_time >> 24 ) & 0xFF );
   output[5] = (unsigned char)( ( logical_time >> 16 ) & 0xFF );
   output[6] = (unsigned char)( ( logical_time >> 8 ) & 0xFF );
   output[7] = (unsigned char)( ( logical_time >> 0 ) & 0xFF );
}

void Attribute::decode_logical_time() // RETURN: -- None.
{
   // Integer representing time in the HLA Logical Time base.
   int64_t              logical_time = 0;
   unsigned char const *src          = buffer;

   logical_time = ( logical_time << 8 ) | src[0]; // cppcheck-suppress [badBitmaskCheck]
   logical_time = ( logical_time << 8 ) | src[1];
   logical_time = ( logical_time << 8 ) | src[2];
   logical_time = ( logical_time << 8 ) | src[3];
   logical_time = ( logical_time << 8 ) | src[4];
   logical_time = ( logical_time << 8 ) | src[5];
   logical_time = ( logical_time << 8 ) | src[6];
   logical_time = ( logical_time << 8 ) | src[7];

   switch ( ref2->attr->type ) {
      case TRICK_DOUBLE: {
         double *d_dest = reinterpret_cast< double * >( ref2->address );
         d_dest[0]      = Int64BaseTime::to_seconds( logical_time );
         break;
      }
      case TRICK_FLOAT: {
         float *f_dest = reinterpret_cast< float * >( ref2->address );
         f_dest[0]     = (float)Int64BaseTime::to_seconds( logical_time );
         break;
      }
      case TRICK_SHORT: {
         short  *s_dest = static_cast< short  *>( ref2->address );
         int64_t value  = logical_time / Int64BaseTime::get_base_time_multiplier();
         s_dest[0]      = ( value > SHRT_MAX ) ? SHRT_MAX : (short)value;
         break;
      }
      case TRICK_UNSIGNED_SHORT: {
         unsigned short *us_dest = static_cast< unsigned short * >( ref2->address );
         int64_t         value   = logical_time / Int64BaseTime::get_base_time_multiplier();
         us_dest[0]              = ( value > USHRT_MAX ) ? USHRT_MAX : (unsigned short)value;
         break;
      }
      case TRICK_INTEGER: {
         int    *i_dest = static_cast< int    *>( ref2->address );
         int64_t value  = logical_time / Int64BaseTime::get_base_time_multiplier();
         i_dest[0]      = ( value > INT_MAX ) ? INT_MAX : value;
         break;
      }
      case TRICK_UNSIGNED_INTEGER: {
         unsigned int *ui_dest = static_cast< unsigned int * >( ref2->address );
         int64_t       value   = logical_time / Int64BaseTime::get_base_time_multiplier();
         ui_dest[0]            = ( value > UINT_MAX ) ? UINT_MAX : (unsigned int)value;
         break;
      }
      case TRICK_LONG: {
         long   *l_dest = static_cast< long   *>( ref2->address );
         int64_t value  = logical_time / Int64BaseTime::get_base_time_multiplier();
         l_dest[0]      = ( value > LONG_MAX ) ? LONG_MAX : (long)value;
         break;
      }
      case TRICK_UNSIGNED_LONG: {
         unsigned long *ul_dest = static_cast< unsigned long * >( ref2->address );
         int64_t        value   = logical_time / Int64BaseTime::get_base_time_multiplier();
         ul_dest[0]             = ( value > (int64_t)ULONG_MAX ) ? ULONG_MAX : (unsigned long)value;
         break;
      }
      case TRICK_LONG_LONG: {
         long long *ll_dest = static_cast< long long * >( ref2->address );
         int64_t    value   = logical_time / Int64BaseTime::get_base_time_multiplier();
         ll_dest[0]         = ( value > Int64BaseTime::get_max_base_time() ) ? Int64BaseTime::get_max_base_time() : (long long)value;
         break;
      }
      case TRICK_UNSIGNED_LONG_LONG: {
         unsigned long long *ull_dest = static_cast< unsigned long long * >( ref2->address );

         int64_t value = logical_time / Int64BaseTime::get_base_time_multiplier();

         ull_dest[0] = ( value > Int64BaseTime::get_max_base_time() )
                          ? (unsigned long long)Int64BaseTime::get_max_base_time()
                          : (unsigned long long)value;
         break;
      }
      default: {
         ostringstream errmsg;
         errmsg << "Attribute::decode_logical_time():" << __LINE__
                << " ERROR: For Attribute '" << FOM_name << "' with Trick name '"
                << trick_name << "' the type is not supported for the"
                << " ENCODING_LOGICAL_TIME encoding." << THLA_ENDL;
         DebugHandler::terminate_with_message( errmsg.str() );
         break;
      }
   }
}

void Attribute::encode_opaque_data_to_buffer() // RETURN: -- None.
{
   // Must handle the string as a special case because of special encodings.
   if ( ref2->attr->type == TRICK_STRING ) {
      encode_string_to_buffer();
   } else {
      // Handle the other primitive types.
      unsigned char *output;       // Cast the buffer to be a character array.
      int            num_elements; // Number of elements in the encoded string.
      char          *s;            // pointer to a string

      // HLAopaqueData format documented in IEEE Standard 1516.2-2000, which
      // will handle variable length binary data.

      // Determine if the users variable is a pointer.
      if ( ( ref2->attr->num_index > 0 ) && ( ref2->attr->index[ref2->attr->num_index - 1].size == 0 ) ) {
         // It's a pointer
         s = *( static_cast< char ** >( ref2->address ) );
      } else {
         // It's either a primitive type or a static array.
         s = static_cast< char * >( ref2->address );
      }

      if ( s != NULL ) {
         // Get the number of bytes allocated to this variable by Trick.
         num_elements = get_size( s );
         if ( num_elements < 0 ) {
            num_elements = 0;
         }

      } else {
         num_elements = 0;
      }

      // Encoded size is the number of elements (32 bit Big Endian)
      // followed by the data characters. Make sure we can hold the
      // encoded data.
      ensure_buffer_capacity( 4 + num_elements );

      // Now that the buffer has been possibly resized, cast it to
      // something a little easier to use.
      output = buffer;

      // Store the number of elements as an HLAinteger32BE (Big Endian).
      if ( Utilities::get_endianness() == TRICK_BIG_ENDIAN ) {
         *( output++ ) = *( ( reinterpret_cast< unsigned char * >( &num_elements ) ) + 0 );
         *( output++ ) = *( ( reinterpret_cast< unsigned char * >( &num_elements ) ) + 1 );
         *( output++ ) = *( ( reinterpret_cast< unsigned char * >( &num_elements ) ) + 2 );
         *( output++ ) = *( ( reinterpret_cast< unsigned char * >( &num_elements ) ) + 3 );
      } else {
         *( output++ ) = *( ( reinterpret_cast< unsigned char * >( &num_elements ) ) + 3 );
         *( output++ ) = *( ( reinterpret_cast< unsigned char * >( &num_elements ) ) + 2 );
         *( output++ ) = *( ( reinterpret_cast< unsigned char * >( &num_elements ) ) + 1 );
         *( output++ ) = *( ( reinterpret_cast< unsigned char * >( &num_elements ) ) + 0 );
      }
      size_t byte_count = 4;

      // Copy the data to the output buffer.
      if ( ( s != NULL ) && ( num_elements > 0 ) ) {
         memcpy( output, s, num_elements );
         byte_count += num_elements;
      }

      // The amount of data in the buffer (i.e. size) is the encoded size.
      size = byte_count;
   }
}

void Attribute::decode_opaque_data_from_buffer() // RETURN: -- None.
{
   // Must handle the string as a special case because of special encodings.
   if ( ref2->attr->type == TRICK_STRING ) {
      decode_string_from_buffer();
   } else {
      // Handle the other primitive types.
      unsigned char *input;
      unsigned char *output;
      int            decoded_length = 0;

      // HLAopaqueData format documented in IEEE Standard 1516.2-2000, which
      // will handle variable length binary data.
      input = buffer;

      // Decode the number of elements which is an HLAinteger32BE (Big Endian).
      if ( Utilities::get_endianness() == TRICK_BIG_ENDIAN ) {
         *( ( reinterpret_cast< unsigned char * >( &decoded_length ) ) + 0 ) = *( static_cast< unsigned char * >( input++ ) );
         *( ( reinterpret_cast< unsigned char * >( &decoded_length ) ) + 1 ) = *( static_cast< unsigned char * >( input++ ) );
         *( ( reinterpret_cast< unsigned char * >( &decoded_length ) ) + 2 ) = *( static_cast< unsigned char * >( input++ ) );
         *( ( reinterpret_cast< unsigned char * >( &decoded_length ) ) + 3 ) = *( static_cast< unsigned char * >( input++ ) );
      } else {
         *( ( reinterpret_cast< unsigned char * >( &decoded_length ) ) + 3 ) = *( static_cast< unsigned char * >( input++ ) );
         *( ( reinterpret_cast< unsigned char * >( &decoded_length ) ) + 2 ) = *( static_cast< unsigned char * >( input++ ) );
         *( ( reinterpret_cast< unsigned char * >( &decoded_length ) ) + 1 ) = *( static_cast< unsigned char * >( input++ ) );
         *( ( reinterpret_cast< unsigned char * >( &decoded_length ) ) + 0 ) = *( static_cast< unsigned char * >( input++ ) );
      }

      // Do a sanity check on the decoded length, it should not be negative.
      if ( decoded_length < 0 ) {
         send_hs( stderr, "Attribute::decode_opaque_data_from_buffer():%d \
WARNING: For ENCODING_OPAQUE_DATA attribute '%s', decoded length %d < 0, will use 0 instead.%c",
                  __LINE__, FOM_name, decoded_length, THLA_NEWLINE );
         decoded_length = 0;
      }

      // Do a sanity check on the decoded length as compared to how much
      // data is in the buffer, i.e. data_buff_size = size - 4.
      size_t data_buff_size;
      if ( size > 4 ) {
         data_buff_size = size - 4;
      } else {
         data_buff_size = 0;
      }
      if ( decoded_length > data_buff_size ) {
         send_hs( stderr, "Attribute::decode_opaque_data_from_buffer():%d \
WARNING: For ENCODING_OPAQUE_DATA attribute '%s', decoded length %d > data buffer \
size %d, will use the data buffer size instead.%c",
                  __LINE__, FOM_name, decoded_length, data_buff_size, THLA_NEWLINE );
         decoded_length = data_buff_size;
      }

      // Determine if the users variable is a pointer.
      if ( ( ref2->attr->num_index > 0 ) && ( ref2->attr->index[ref2->attr->num_index - 1].size == 0 ) ) {
         // It's a pointer
         output = *( static_cast< unsigned char ** >( ref2->address ) );

         if ( output != NULL ) {
            // The output array size must exactly match the incoming data size for opaque data.
            if ( decoded_length != get_size( output ) ) {
               *( static_cast< char ** >( ref2->address ) ) =
                  static_cast< char * >( TMM_resize_array_1d_a(
                     *( static_cast< char ** >( ref2->address ) ),
                     ( ( decoded_length > 0 ) ? decoded_length : 1 ) ) );

               output = *( static_cast< unsigned char ** >( ref2->address ) );
            }
         } else {
            // Allocate memory for the output array.
            *( static_cast< char ** >( ref2->address ) ) =
               static_cast< char * >( TMM_declare_var_1d(
                  "char", ( ( decoded_length > 0 ) ? decoded_length : 1 ) ) );

            output = *( static_cast< unsigned char ** >( ref2->address ) );
         }
      } else {
         // It's either a primitive type or a static array.
         output = static_cast< unsigned char * >( ref2->address );

         if ( output != NULL ) {
            // The output array size must exactly match the incoming data
            // size for opaque data.
            if ( decoded_length != get_size( output ) ) {
               // WORKAROUND: Trick 10 can't handle a length of zero so to
               // workaround the memory manager problem use a size of 1 in
               // the allocation.
               ref2->address = static_cast< char * >( TMM_resize_array_1d_a(
                  static_cast< char * >( ref2->address ),
                  ( ( decoded_length > 0 ) ? decoded_length : 1 ) ) );
               output        = static_cast< unsigned char        *>( ref2->address );
            }
         } else {
            // Allocate memory for the output array.
            // WORKAROUND: Trick 10 can't handle a length of zero so to
            // workaround the memory manager problem use a size of 1 in
            // the allocation.
            ref2->address = static_cast< char * >( TMM_declare_var_1d( "char", ( ( decoded_length > 0 ) ? decoded_length : 1 ) ) );
            output        = static_cast< unsigned char        *>( ref2->address );
         }
      }

      if ( output == NULL ) {
         ostringstream errmsg;
         errmsg << "Attribute::decode_opaque_data_from_buffer():" << __LINE__
                << " ERROR: Could not allocate memory for ENCODING_OPAQUE_DATA Attribute '"
                << FOM_name << "' with Trick name '" << trick_name << "' and length "
                << decoded_length << "!" << THLA_ENDL;
         DebugHandler::terminate_with_message( errmsg.str() );
      }

      // Copy the characters over.
      if ( decoded_length > 0 ) {
         memcpy( output, input, decoded_length );
      }
   }
}

void Attribute::encode_string_to_buffer() // RETURN: -- None.
{
   unsigned char *output;       // Cast the buffer to be a character array.
   size_t         num_elements; // Number of elements in the encoded string.
   char          *s;            // pointer to a string

   switch ( rti_encoding ) {
      case ENCODING_UNICODE_STRING: {
         // HLAunicodeString format documented in IEEE
         // Standard 1516.2-2000, Section 4.12.6
         if ( num_items == 1 ) {

            // Get a reference to the users string that is easier to use.
            s = *( static_cast< char ** >( ref2->address ) );

            // Number of elements to be encoded (number of characters).
            num_elements = ( ( size > 0 ) && ( s != NULL ) ) ? size : 0;

            // Encoded size is the number of elements (32 bit Big Endian)
            // followed by a UTF-16 (16 bit) encoding of the string characters.
            // Make sure we can hold the encoded data.
            ensure_buffer_capacity( 4 + ( 2 * num_elements ) );

            // Now that the buffer has been possibly resized, cast it to
            // something a little easier to use.
            output = buffer;

            // The encoded size is an HLAinteger32BE.
            int encoded_size = ( num_elements <= std::numeric_limits< int >::max() )
                                  ? num_elements
                                  : std::numeric_limits< int >::max();

            // Store the number of elements as an HLAinteger32BE (Big Endian).
            if ( Utilities::get_endianness() == TRICK_BIG_ENDIAN ) {
               *( output++ ) = *( ( reinterpret_cast< unsigned char * >( &encoded_size ) ) + 0 );
               *( output++ ) = *( ( reinterpret_cast< unsigned char * >( &encoded_size ) ) + 1 );
               *( output++ ) = *( ( reinterpret_cast< unsigned char * >( &encoded_size ) ) + 2 );
               *( output++ ) = *( ( reinterpret_cast< unsigned char * >( &encoded_size ) ) + 3 );
            } else {
               *( output++ ) = *( ( reinterpret_cast< unsigned char * >( &encoded_size ) ) + 3 );
               *( output++ ) = *( ( reinterpret_cast< unsigned char * >( &encoded_size ) ) + 2 );
               *( output++ ) = *( ( reinterpret_cast< unsigned char * >( &encoded_size ) ) + 1 );
               *( output++ ) = *( ( reinterpret_cast< unsigned char * >( &encoded_size ) ) + 0 );
            }
            size_t byte_count = 4;

            if ( s != NULL ) {
               // Get the length of the string.
               size_t length = strlen( s );

               // Encode as UTF-16 characters in Big Endian
               for ( size_t k = 0; k < length; ++k ) {
                  *( output++ ) = '\0';
                  *( output++ ) = (unsigned char)*( s++ );
               }
               byte_count += 2 * length;
            }

            // The amount of data in the buffer (i.e. size) is the encoded size.
            size = byte_count;

         } else if ( num_items > 1 ) {
            // We have more than one string to encode.

            // Number of HLAASCIIstring elements to be encoded in the
            // HLAvariableArray. The encoded size is an HLAinteger32BE.
            int num_outer_elements = ( num_items <= std::numeric_limits< int >::max() )
                                        ? num_items
                                        : std::numeric_limits< int >::max();

            // Encoded size is the number of outer elements (HLAuncodeString)
            // then a HLAuncodeString element followed by an optional pad then
            // the  next HLAuncodeString element and so on. Each HLAuncodeString
            // element has a 4 byte element count with 2 * length characters and
            // up to 2 pad characters. 4 + 2 * length + 2 = 6 + 2 * length
            // In case we have a NULL string it won't show up in the "size" so
            // add a characters per item to guard against that.
            // 4: encoded size,
            // 2 * (size + num_items): all string characters (UTF-16) + possible NULLs
            // 6 * num_items: 2 pad and 4 bytes for character count per element
            // encoded_size = 4 + 2 * (size + num_items) + 6 * num_items;
            // Make sure we can hold the encoded data.
            ensure_buffer_capacity( 4 + 2 * size + 8 * num_items );

            // Now that the buffer has been possibly resized, cast it to
            // something a little easier to use.
            output = buffer;

            // Store the number of outer elements as an HLAinteger32BE (Big Endian).
            if ( Utilities::get_endianness() == TRICK_BIG_ENDIAN ) {
               *( output++ ) = *( ( reinterpret_cast< unsigned char * >( &num_outer_elements ) ) + 0 );
               *( output++ ) = *( ( reinterpret_cast< unsigned char * >( &num_outer_elements ) ) + 1 );
               *( output++ ) = *( ( reinterpret_cast< unsigned char * >( &num_outer_elements ) ) + 2 );
               *( output++ ) = *( ( reinterpret_cast< unsigned char * >( &num_outer_elements ) ) + 3 );
            } else {
               *( output++ ) = *( ( reinterpret_cast< unsigned char * >( &num_outer_elements ) ) + 3 );
               *( output++ ) = *( ( reinterpret_cast< unsigned char * >( &num_outer_elements ) ) + 2 );
               *( output++ ) = *( ( reinterpret_cast< unsigned char * >( &num_outer_elements ) ) + 1 );
               *( output++ ) = *( ( reinterpret_cast< unsigned char * >( &num_outer_elements ) ) + 0 );
            }
            size_t byte_count = 4;

            // UTF-16 character encoding of the string separated by possible
            // Null character '\0' padding between strings to stay on a 4 byte
            // boundary to keep to the standard.
            for ( size_t i = 0; i < num_items; ++i ) {

               s = *( static_cast< char ** >( ref2->address ) + i );

               size_t length = ( s != NULL ) ? strlen( s ) : 0;

               // The encoded size is an HLAinteger32BE.
               int encoded_size = ( length <= std::numeric_limits< int >::max() )
                                     ? length
                                     : std::numeric_limits< int >::max();

               // Store the number of elements as an HLAinteger32BE (Big Endian).
               if ( Utilities::get_endianness() == TRICK_BIG_ENDIAN ) {
                  *( output++ ) = *( ( reinterpret_cast< unsigned char * >( &encoded_size ) ) + 0 );
                  *( output++ ) = *( ( reinterpret_cast< unsigned char * >( &encoded_size ) ) + 1 );
                  *( output++ ) = *( ( reinterpret_cast< unsigned char * >( &encoded_size ) ) + 2 );
                  *( output++ ) = *( ( reinterpret_cast< unsigned char * >( &encoded_size ) ) + 3 );
               } else {
                  *( output++ ) = *( ( reinterpret_cast< unsigned char * >( &encoded_size ) ) + 3 );
                  *( output++ ) = *( ( reinterpret_cast< unsigned char * >( &encoded_size ) ) + 2 );
                  *( output++ ) = *( ( reinterpret_cast< unsigned char * >( &encoded_size ) ) + 1 );
                  *( output++ ) = *( ( reinterpret_cast< unsigned char * >( &encoded_size ) ) + 0 );
               }
               byte_count += 4;

               if ( s != NULL ) {
                  // Encode as UTF-16 characters in Big Endian
                  for ( size_t k = 0; k < length; ++k ) {
                     *( output++ ) = '\0';
                     *( output++ ) = (unsigned char)*( s++ );
                  }
                  byte_count += ( 2 * length );
               }

               // Separate the strings by a null UTF-16 character if padding
               // is needed to stay on a 4 byte boundary. The last element
               // gets no padding.
               if ( ( i < ( num_items - 1 ) ) && ( ( ( 4 + ( 2 * length ) ) % 4 ) != 0 ) ) {
                  *( output++ ) = '\0';
                  *( output++ ) = '\0';
                  byte_count += 2;
               }
            }

            // The amount of data in the buffer (i.e. size) is the number of
            // bytes we placed in it.
            size = byte_count;
         }
         break;
      }
      case ENCODING_ASCII_STRING: {
         // HLAASCIIstring format documented in IEEE
         // Standard 1516.2-2000, Section 4.12.6
         if ( num_items == 1 ) {

            // ASCII character encoding of the string.
            s = *( static_cast< char ** >( ref2->address ) );

            // Number of elements to be encoded (number of characters).
            num_elements = ( ( size > 0 ) && ( s != NULL ) ) ? size : 0;

            // Encoded size is the number of elements (32 bit Big Endian)
            // followed by the ASCII characters.
            // Make sure we can hold the encoded data.
            ensure_buffer_capacity( 4 + num_elements );

            // Now that the buffer has been possibly resized, cast it to
            // something a little easier to use.
            output = buffer;

            // The encoded size is an HLAinteger32BE.
            int encoded_size = ( num_elements <= std::numeric_limits< int >::max() )
                                  ? num_elements
                                  : std::numeric_limits< int >::max();

            // Store the number of elements as an HLAinteger32BE (Big Endian).
            if ( Utilities::get_endianness() == TRICK_BIG_ENDIAN ) {
               *( output++ ) = *( ( reinterpret_cast< unsigned char * >( &encoded_size ) ) + 0 );
               *( output++ ) = *( ( reinterpret_cast< unsigned char * >( &encoded_size ) ) + 1 );
               *( output++ ) = *( ( reinterpret_cast< unsigned char * >( &encoded_size ) ) + 2 );
               *( output++ ) = *( ( reinterpret_cast< unsigned char * >( &encoded_size ) ) + 3 );
            } else {
               *( output++ ) = *( ( reinterpret_cast< unsigned char * >( &encoded_size ) ) + 3 );
               *( output++ ) = *( ( reinterpret_cast< unsigned char * >( &encoded_size ) ) + 2 );
               *( output++ ) = *( ( reinterpret_cast< unsigned char * >( &encoded_size ) ) + 1 );
               *( output++ ) = *( ( reinterpret_cast< unsigned char * >( &encoded_size ) ) + 0 );
            }
            size_t byte_count = 4;

            if ( s != NULL ) {
               // Get the length of the string.
               size_t length = strlen( s );

               // Encode as ASCII characters.
               if ( length > 0 ) {
                  memcpy( output, s, length );
                  byte_count += length;
               }
            }

            // The amount of data in the buffer (i.e. size) is the encoded size.
            size = byte_count;

         } else if ( num_items > 1 ) {
            // We have more than one string to encode.

            // Number of HLAASCIIstring elements to be encoded in the
            // HLAvariableArray. The encoded size is an HLAinteger32BE.
            int num_outer_elements = ( num_items <= std::numeric_limits< int >::max() )
                                        ? num_items
                                        : std::numeric_limits< int >::max();

            // Encoded size is the number of outer elements (HLAASCIIstring)
            // then a HLAASCIIstring element followed by an optional pad then
            // the  next HLAASCIIstring element and so on. Each HLAASCIIstring
            // element has a 4 byte element count with length characters and
            // up to 3 pad characters. 4 + length + 3 = 7 + length
            // In case we have a NULL string it won't show up in the "size" so
            // add a character per item to guard against that.
            // 4: encoded size,
            // (size + num_items): all string characters + possible NULLs
            // 7 * num_items: 3 pad + 4 bytes for character count per element
            // encoded_size = 4 + (size + num_items) + 7 * num_items;
            // Make sure we can hold the encoded data.
            ensure_buffer_capacity( 4 + size + 8 * num_items );

            // Now that the buffer has been possibly resized, cast it to
            // something a little easier to use.
            output = buffer;

            // Store the number of outer elements as an HLAinteger32BE (Big Endian).
            if ( Utilities::get_endianness() == TRICK_BIG_ENDIAN ) {
               *( output++ ) = *( ( reinterpret_cast< unsigned char * >( &num_outer_elements ) ) + 0 );
               *( output++ ) = *( ( reinterpret_cast< unsigned char * >( &num_outer_elements ) ) + 1 );
               *( output++ ) = *( ( reinterpret_cast< unsigned char * >( &num_outer_elements ) ) + 2 );
               *( output++ ) = *( ( reinterpret_cast< unsigned char * >( &num_outer_elements ) ) + 3 );
            } else {
               *( output++ ) = *( ( reinterpret_cast< unsigned char * >( &num_outer_elements ) ) + 3 );
               *( output++ ) = *( ( reinterpret_cast< unsigned char * >( &num_outer_elements ) ) + 2 );
               *( output++ ) = *( ( reinterpret_cast< unsigned char * >( &num_outer_elements ) ) + 1 );
               *( output++ ) = *( ( reinterpret_cast< unsigned char * >( &num_outer_elements ) ) + 0 );
            }
            size_t byte_count = 4;

            // ASCII characters in the string separated by possible Null
            // character '\0' padding between strings to stay on a 4 byte
            // boundary to keep to the standard.
            for ( size_t i = 0; i < num_items; ++i ) {

               s = *( static_cast< char ** >( ref2->address ) + i );

               size_t length = ( s != NULL ) ? strlen( s ) : 0;

               // The encoded size is an HLAinteger32BE.
               int encoded_size = ( length <= std::numeric_limits< int >::max() )
                                     ? length
                                     : std::numeric_limits< int >::max();

               // Store the number of elements as an HLAinteger32BE (Big Endian).
               if ( Utilities::get_endianness() == TRICK_BIG_ENDIAN ) {
                  *( output++ ) = *( ( reinterpret_cast< unsigned char * >( &encoded_size ) ) + 0 );
                  *( output++ ) = *( ( reinterpret_cast< unsigned char * >( &encoded_size ) ) + 1 );
                  *( output++ ) = *( ( reinterpret_cast< unsigned char * >( &encoded_size ) ) + 2 );
                  *( output++ ) = *( ( reinterpret_cast< unsigned char * >( &encoded_size ) ) + 3 );
               } else {
                  *( output++ ) = *( ( reinterpret_cast< unsigned char * >( &encoded_size ) ) + 3 );
                  *( output++ ) = *( ( reinterpret_cast< unsigned char * >( &encoded_size ) ) + 2 );
                  *( output++ ) = *( ( reinterpret_cast< unsigned char * >( &encoded_size ) ) + 1 );
                  *( output++ ) = *( ( reinterpret_cast< unsigned char * >( &encoded_size ) ) + 0 );
               }
               byte_count += 4;

               if ( ( s != NULL ) && ( length > 0 ) ) {
                  // Copy the ASCII characters to the output.
                  memcpy( output, s, length );
                  output += length;
                  byte_count += length;
               }

               // Separate the strings by padding with null characters.
               // Pad to stay on a 4 byte boundary. The last element
               // gets no padding.
               if ( ( i < ( num_items - 1 ) ) && ( ( ( 4 + length ) % 4 ) != 0 ) ) {
                  size_t pad_cnt = 4 - ( ( 4 + length ) % 4 );
                  for ( size_t k = 0; k < pad_cnt; ++k ) {
                     *( output++ ) = '\0';
                  }
                  byte_count += pad_cnt;
               }
            }

            // The amount of data in the buffer (i.e. size) is the number of
            // bytes we placed in it.
            size = byte_count;
         }
         break;
      }
      case ENCODING_OPAQUE_DATA: {
         // HLAopaqueData format documented in IEEE Standard 1516.2-2000, which
         // will handle variable length binary data.

         if ( num_items == 1 ) {

            s = *( static_cast< char ** >( ref2->address ) );

            if ( s != NULL ) {
               // Get the number of bytes allocated to this variable by Trick.
               int trick_size = get_size( s );
               num_elements   = ( trick_size >= 0 ) ? trick_size : 0;
            } else {
               num_elements = 0;
            }

            // Encoded size is the number of elements (32 bit Big Endian)
            // followed by the data characters. Make sure we can hold the
            // encoded data.
            ensure_buffer_capacity( 4 + num_elements );

            // Now that the buffer has been possibly resized, cast it to
            // something a little easier to use.
            output = buffer;

            // The encoded size is an HLAinteger32BE.
            int encoded_size = ( num_elements <= std::numeric_limits< int >::max() )
                                  ? num_elements
                                  : std::numeric_limits< int >::max();

            // Store the number of elements as an HLAinteger32BE (Big Endian).
            if ( Utilities::get_endianness() == TRICK_BIG_ENDIAN ) {
               *( output++ ) = *( ( reinterpret_cast< unsigned char * >( &encoded_size ) ) + 0 );
               *( output++ ) = *( ( reinterpret_cast< unsigned char * >( &encoded_size ) ) + 1 );
               *( output++ ) = *( ( reinterpret_cast< unsigned char * >( &encoded_size ) ) + 2 );
               *( output++ ) = *( ( reinterpret_cast< unsigned char * >( &encoded_size ) ) + 3 );
            } else {
               *( output++ ) = *( ( reinterpret_cast< unsigned char * >( &encoded_size ) ) + 3 );
               *( output++ ) = *( ( reinterpret_cast< unsigned char * >( &encoded_size ) ) + 2 );
               *( output++ ) = *( ( reinterpret_cast< unsigned char * >( &encoded_size ) ) + 1 );
               *( output++ ) = *( ( reinterpret_cast< unsigned char * >( &encoded_size ) ) + 0 );
            }
            size_t byte_count = 4;

            // Copy the data to the output buffer.
            if ( ( s != NULL ) && ( num_elements > 0 ) ) {
               memcpy( output, s, num_elements );
               byte_count += num_elements;
            }

            // The amount of data in the buffer (i.e. size) is the encoded size.
            size = byte_count;

         } else if ( num_items > 1 ) {
            // We have more than one string to encode.

            // Number of HLAASCIIstring elements to be encoded in the
            // HLAvariableArray. The encoded size is an HLAinteger32BE.
            int num_outer_elements = ( num_items <= std::numeric_limits< int >::max() )
                                        ? num_items
                                        : std::numeric_limits< int >::max();

            // We need to determine the total number of bytes of data.
            num_elements = 0;
            for ( size_t i = 0; i < num_items; ++i ) {
               s = *( static_cast< char ** >( ref2->address ) + i );
               if ( s != NULL ) {
                  int trick_size = get_size( s );
                  if ( trick_size > 0 ) {
                     num_elements += trick_size;
                  }
               }
            }

            // Encoded size is the number of outer elements (HLAopaqueData)
            // then a HLAopaqueData element followed by an optional pad then
            // the  next HLAopaqueData element and so on. Each HLAopaqueData
            // element has a 4 byte element count with length characters and
            // up to 3 pad characters. 4 + length + 3 = 7 + length
            // In case we have a NULL string it won't show up in the
            // "num_elements" so add a character per item to guard against that.
            // 4: encoded size
            // (num_elements + num_items): all string characters + possible NULLs
            // 7 * num_items: 3 pad + 4 bytes for character count per element
            // encoded_size = 4 + (num_elements + num_items) + 7 * num_items
            // Make sure we can hold the encoded data.
            ensure_buffer_capacity( 4 + num_elements + 8 * num_items );

            // Now that the buffer has been possibly resized, cast it to
            // something a little easier to use.
            output = buffer;

            // Store the number of outer elements as an HLAinteger32BE (Big Endian).
            if ( Utilities::get_endianness() == TRICK_BIG_ENDIAN ) {
               *( output++ ) = *( ( reinterpret_cast< unsigned char * >( &num_outer_elements ) ) + 0 );
               *( output++ ) = *( ( reinterpret_cast< unsigned char * >( &num_outer_elements ) ) + 1 );
               *( output++ ) = *( ( reinterpret_cast< unsigned char * >( &num_outer_elements ) ) + 2 );
               *( output++ ) = *( ( reinterpret_cast< unsigned char * >( &num_outer_elements ) ) + 3 );
            } else {
               *( output++ ) = *( ( reinterpret_cast< unsigned char * >( &num_outer_elements ) ) + 3 );
               *( output++ ) = *( ( reinterpret_cast< unsigned char * >( &num_outer_elements ) ) + 2 );
               *( output++ ) = *( ( reinterpret_cast< unsigned char * >( &num_outer_elements ) ) + 1 );
               *( output++ ) = *( ( reinterpret_cast< unsigned char * >( &num_outer_elements ) ) + 0 );
            }
            size_t byte_count = 4;

            // Buffer contains the characters in the string separated by
            // possible Null character '\0' padding between strings to stay
            // on a 4 byte boundary to keep to the standard.
            for ( size_t i = 0; i < num_items; ++i ) {

               // Determine the length of the "char *" for the given array index.
               s                 = *( static_cast< char                 **>( ref2->address ) + i );
               int    trick_size = ( s != NULL ) ? get_size( s ) : 0;
               size_t length     = ( trick_size >= 0 ) ? trick_size : 0;

               // The encoded size is an HLAinteger32BE.
               int encoded_size = ( length <= std::numeric_limits< int >::max() )
                                     ? length
                                     : std::numeric_limits< int >::max();

               // Store the number of elements as an HLAinteger32BE (Big Endian).
               if ( Utilities::get_endianness() == TRICK_BIG_ENDIAN ) {
                  *( output++ ) = *( ( reinterpret_cast< unsigned char * >( &encoded_size ) ) + 0 );
                  *( output++ ) = *( ( reinterpret_cast< unsigned char * >( &encoded_size ) ) + 1 );
                  *( output++ ) = *( ( reinterpret_cast< unsigned char * >( &encoded_size ) ) + 2 );
                  *( output++ ) = *( ( reinterpret_cast< unsigned char * >( &encoded_size ) ) + 3 );
               } else {
                  *( output++ ) = *( ( reinterpret_cast< unsigned char * >( &encoded_size ) ) + 3 );
                  *( output++ ) = *( ( reinterpret_cast< unsigned char * >( &encoded_size ) ) + 2 );
                  *( output++ ) = *( ( reinterpret_cast< unsigned char * >( &encoded_size ) ) + 1 );
                  *( output++ ) = *( ( reinterpret_cast< unsigned char * >( &encoded_size ) ) + 0 );
               }
               byte_count += 4;

               // Copy the data to the output buffer.
               if ( ( s != NULL ) && ( length > 0 ) ) {
                  memcpy( output, s, length );
                  output += length;
                  byte_count += length;
               }

               // Separate the strings by padding with null characters.
               // Pad to stay on a 4 byte boundary. The last element
               // gets no padding.
               if ( ( i < ( num_items - 1 ) ) && ( ( ( 4 + length ) % 4 ) != 0 ) ) {
                  size_t pad_cnt = 4 - ( ( 4 + length ) % 4 );
                  for ( size_t k = 0; k < pad_cnt; ++k ) {
                     *( output++ ) = '\0';
                  }
                  byte_count += pad_cnt;
               }
            }

            // The amount of data in the buffer (i.e. size) is the number of
            // bytes we placed in it.
            size = byte_count;
         }
         break;
      }
      case ENCODING_NONE: {
         // No-encoding of the data, just send the bytes as is.

         // Make sure we can hold the encoded data in the buffer.
         ensure_buffer_capacity( size );

         // Now that the buffer has been possibly resized, cast it to
         // something a little easier to use.
         output = buffer;

         // Offset from the start of the output buffer.
         size_t byte_count = 0;

         // Send the data bytes as is.
         for ( size_t i = 0; i < num_items; ++i ) {

            s = *( static_cast< char ** >( ref2->address ) + i );

            if ( s != NULL ) {
               int length = get_size( s );
               if ( length > 0 ) {
                  memcpy( output + byte_count, s, length );
                  byte_count += length;
               }
            }
         }

         // Check for an unexpected number of data bytes.
         if ( byte_count != size ) {
            ostringstream errmsg;
            errmsg << "Attribute::encode_string_to_buffer():" << __LINE__
                   << " ERROR: For ENCODING_NO_ENCODING, Attribute '" << FOM_name
                   << "' with Trick name '" << trick_name << "', actual data size"
                   << " (" << byte_count << ") != expected Trick simulation variable"
                   << " size (" << size << ")!" << THLA_ENDL;
            DebugHandler::terminate_with_message( errmsg.str() );
         }

         // The amount of data in the buffer (i.e. size) is the number of
         // bytes we placed in it.
         size = byte_count;
         break;
      }
      case ENCODING_C_STRING:
      default: {

         // We are also sending the terminating null character, so make sure
         // the size reflects that.
         // Make sure we can hold the encoded data in the buffer.
         ensure_buffer_capacity( size + num_items );

         // Now that the buffer has been possibly resized, cast it to
         // something a little easier to use.
         output = buffer;

         // Offset from the start of the output buffer.
         size_t byte_count = 0;

         // Box-car encode the strings.
         for ( size_t i = 0; i < num_items; ++i ) {

            s = *( static_cast< char ** >( ref2->address ) + i );

            if ( s != NULL ) {
               // Include the null character as well.
               size_t length = strlen( s ) + 1;

               memcpy( output + byte_count, s, length );

               byte_count += length;
            } else {
               // For a NULL string, encode it as a zero length string.
               *( output + byte_count ) = '\0';
               byte_count++;
            }
         }

         // The amount of data in the buffer (i.e. size) is the number of
         // bytes we placed in it.
         size = byte_count;
         break;
      }
   }
}

void Attribute::decode_string_from_buffer() // RETURN: -- None.
{
   unsigned char *input;
   unsigned char *output;
   size_t         num_elements;

   switch ( rti_encoding ) {
      case ENCODING_UNICODE_STRING: {
         // HLAunicodeString format documented in IEEE
         // Standard 1516.2-2000, Section 4.12.6
         input = buffer;

         // Are we expecting only one string?
         if ( num_items == 1 ) {

            // Decode the number of elements which is an HLAinteger32BE (Big Endian).
            int decoded_count = 0;
            if ( Utilities::get_endianness() == TRICK_BIG_ENDIAN ) {
               *( ( reinterpret_cast< unsigned char * >( &decoded_count ) ) + 0 ) = *( static_cast< unsigned char * >( input++ ) );
               *( ( reinterpret_cast< unsigned char * >( &decoded_count ) ) + 1 ) = *( static_cast< unsigned char * >( input++ ) );
               *( ( reinterpret_cast< unsigned char * >( &decoded_count ) ) + 2 ) = *( static_cast< unsigned char * >( input++ ) );
               *( ( reinterpret_cast< unsigned char * >( &decoded_count ) ) + 3 ) = *( static_cast< unsigned char * >( input++ ) );
            } else {
               *( ( reinterpret_cast< unsigned char * >( &decoded_count ) ) + 3 ) = *( static_cast< unsigned char * >( input++ ) );
               *( ( reinterpret_cast< unsigned char * >( &decoded_count ) ) + 2 ) = *( static_cast< unsigned char * >( input++ ) );
               *( ( reinterpret_cast< unsigned char * >( &decoded_count ) ) + 1 ) = *( static_cast< unsigned char * >( input++ ) );
               *( ( reinterpret_cast< unsigned char * >( &decoded_count ) ) + 0 ) = *( static_cast< unsigned char * >( input++ ) );
            }

            // Do a sanity check on the decoded length, it should not be negative.
            size_t length;
            if ( decoded_count < 0 ) {
               send_hs( stderr, "Attribute::decode_string_from_buffer():%d \
WARNING: For ENCODING_UNICODE_STRING attribute '%s' (trick_name: '%s'), decoded length %d < 0, will use 0 instead.%c",
                        __LINE__, FOM_name, ( ( trick_name != NULL ) ? trick_name : "NULL" ),
                        decoded_count, THLA_NEWLINE );
               length = 0;
            } else {
               length = decoded_count;
            }

            // If the users Trick simulation variable is static in size then we
            // need to do a bounds check so that we don't overflow the users
            // variable.
            if ( size_is_static ) {
               size_t data_buff_size;
               if ( ref2->attr->type == TRICK_STRING ) {
                  if ( size > 4 ) {
                     data_buff_size = ( size - 4 ) / 2;
                  } else {
                     data_buff_size = 0;
                  }
               } else {
                  // TODO: We need to redo this assignment, should it be
                  // data_buff_size = (size - 4) / 2; ?
                  data_buff_size = size;
               }
               if ( length > data_buff_size ) {
                  send_hs( stderr, "Attribute::decode_string_from_buffer():%d \
WARNING: For ENCODING_UNICODE_STRING parameter '%s', decoded length %d > data buffer \
size %d, will use the data buffer size instead.%c",
                           __LINE__, FOM_name, length, data_buff_size, THLA_NEWLINE );
                  length = data_buff_size;
               }
            }

            // UTF-16 character encoding of the string.
            output = *( static_cast< unsigned char ** >( ref2->address ) );

            if ( output != NULL ) {

               // TODO: If the users Trick simulation variable is static in size
               // should we be reallocating memory for it below?

               // Determine if we need to allocate more memory for the sim string.
               // If it is larger than the existing string and larger than the
               // memory allocated for the string then reallocate more memory.
               if ( length >= get_size( output ) ) {

                  // Make sure to make room for the terminating null character,
                  // and add a few more bytes to give us a little more space
                  // for next time.
                  int array_size = Utilities::next_positive_multiple_of_8( length );

                  *( static_cast< char ** >( ref2->address ) ) =
                     static_cast< char * >( TMM_resize_array_1d_a(
                        *( static_cast< char ** >( ref2->address ) ), array_size ) );

                  output = *( static_cast< unsigned char ** >( ref2->address ) );
               }
            } else {
               // Allocate memory for the sim string and include room for the
               // terminating null character and add a few more bytes to give
               // us a little more space for next time.
               int array_size = Utilities::next_positive_multiple_of_8( length );

               *( static_cast< char ** >( ref2->address ) ) =
                  static_cast< char * >( TMM_declare_var_1d( "char", array_size ) );

               output = *( static_cast< unsigned char ** >( ref2->address ) );
            }

            if ( output == NULL ) {
               ostringstream errmsg;
               errmsg << "Attribute::decode_string_from_buffer():" << __LINE__
                      << " ERROR: Could not allocate memory for ENCODING_UNICODE_STRING Attribute '"
                      << FOM_name << "' with Trick name '" << trick_name
                      << "' and length " << Utilities::next_positive_multiple_of_8( length )
                      << "!" << THLA_ENDL;
               DebugHandler::terminate_with_message( errmsg.str() );
            } else {

               // Decode the UTF-16 characters.
               for ( size_t k = 0; k < length; ++k ) {
                  input++; // skip the high-character of the UTF-16 encoding
                  output[k] = *( input++ );
               }

               // Add the terminating null character '\0';
               output[length] = '\0';
            }
         } else if ( num_items > 1 ) {
            // Or is it an array of multiple strings?

            // Decode the number of elements which is an HLAinteger32BE (Big Endian).
            int decoded_count = 0;
            if ( Utilities::get_endianness() == TRICK_BIG_ENDIAN ) {
               *( ( reinterpret_cast< unsigned char * >( &decoded_count ) ) + 0 ) = *( static_cast< unsigned char * >( input++ ) );
               *( ( reinterpret_cast< unsigned char * >( &decoded_count ) ) + 1 ) = *( static_cast< unsigned char * >( input++ ) );
               *( ( reinterpret_cast< unsigned char * >( &decoded_count ) ) + 2 ) = *( static_cast< unsigned char * >( input++ ) );
               *( ( reinterpret_cast< unsigned char * >( &decoded_count ) ) + 3 ) = *( static_cast< unsigned char * >( input++ ) );
            } else {
               *( ( reinterpret_cast< unsigned char * >( &decoded_count ) ) + 3 ) = *( static_cast< unsigned char * >( input++ ) );
               *( ( reinterpret_cast< unsigned char * >( &decoded_count ) ) + 2 ) = *( static_cast< unsigned char * >( input++ ) );
               *( ( reinterpret_cast< unsigned char * >( &decoded_count ) ) + 1 ) = *( static_cast< unsigned char * >( input++ ) );
               *( ( reinterpret_cast< unsigned char * >( &decoded_count ) ) + 0 ) = *( static_cast< unsigned char * >( input++ ) );
            }

            // Sanity check, we should not get a negative element count.
            if ( decoded_count < 0 ) {
               send_hs( stderr, "Attribute::decode_string_from_buffer():%d \
WARNING: For ENCODING_UNICODE_STRING attribute '%s', decoded element count %d < 0, will use 0 instead.%c",
                        __LINE__, FOM_name, decoded_count, THLA_NEWLINE );
               num_elements = 0;
            } else {
               num_elements = decoded_count;
            }

            // Handle the situation where more strings are in the input encoding
            // than what exist in the ref-attributes.
            if ( num_elements > num_items ) {
               send_hs( stderr, "Attribute::decode_string_from_buffer():%d \
WARNING: Truncating array of ENCODING_UNICODE_STRING from %d to %d elements for attribute '%s'!%c",
                        __LINE__, num_elements, num_items, FOM_name, THLA_NEWLINE );
               num_elements = num_items;
            }

            // Calculate the number of UTF-16 characters which is the number of
            // bytes in the buffer minus the encoded length fields divided by 2.
            // data_buff_size = (size - 4 - 4 * num_elements)/2
            size_t data_buff_size;
            if ( ref2->attr->type == TRICK_STRING ) {
               if ( size > ( 4 * ( num_elements + 1 ) ) ) {
                  data_buff_size = ( size - ( 4 * ( num_elements + 1 ) ) ) / 2;
               } else {
                  data_buff_size = 0;
               }
            } else {
               // TODO: We need to redo this assignment, should it be
               // data_buff_size = (size - (4 * (num_elements + 1))) / 2; ?
               data_buff_size = size;
            }

            // Decode each of the HLAunicodeString elements.
            for ( size_t i = 0; i < num_elements; ++i ) {

               // Decode the length of the string which is an HLAinteger32BE (Big Endian).
               if ( Utilities::get_endianness() == TRICK_BIG_ENDIAN ) {
                  *( ( reinterpret_cast< unsigned char * >( &decoded_count ) ) + 0 ) = *( static_cast< unsigned char * >( input++ ) );
                  *( ( reinterpret_cast< unsigned char * >( &decoded_count ) ) + 1 ) = *( static_cast< unsigned char * >( input++ ) );
                  *( ( reinterpret_cast< unsigned char * >( &decoded_count ) ) + 2 ) = *( static_cast< unsigned char * >( input++ ) );
                  *( ( reinterpret_cast< unsigned char * >( &decoded_count ) ) + 3 ) = *( static_cast< unsigned char * >( input++ ) );
               } else {
                  *( ( reinterpret_cast< unsigned char * >( &decoded_count ) ) + 3 ) = *( static_cast< unsigned char * >( input++ ) );
                  *( ( reinterpret_cast< unsigned char * >( &decoded_count ) ) + 2 ) = *( static_cast< unsigned char * >( input++ ) );
                  *( ( reinterpret_cast< unsigned char * >( &decoded_count ) ) + 1 ) = *( static_cast< unsigned char * >( input++ ) );
                  *( ( reinterpret_cast< unsigned char * >( &decoded_count ) ) + 0 ) = *( static_cast< unsigned char * >( input++ ) );
               }

               // Do a sanity check on the decoded length, it should not be negative.
               size_t length;
               if ( decoded_count < 0 ) {
                  send_hs( stderr, "Attribute::decode_string_from_buffer():%d \
WARNING: For ENCODING_UNICODE_STRING array element %d, attribute '%s', the decoded \
length %d < 0, will use 0 instead.%c",
                           __LINE__, i, FOM_name, decoded_count, THLA_NEWLINE );
                  length = 0;
               } else {
                  length = decoded_count;
               }

               // Do a sanity check on the decoded length as compared to how much
               // data remains in the buffer.
               if ( length > data_buff_size ) {
                  send_hs( stderr, "Attribute::decode_string_from_buffer():%d \
WARNING: For ENCODING_UNICODE_STRING array element %d, attribute '%s', the decoded \
length %d > data buffer size %d, will use the data buffer size instead.%c",
                           __LINE__, i, FOM_name, length, data_buff_size,
                           THLA_NEWLINE );
                  length = data_buff_size;
               }

               // Adjust the amount of data left in the buffer.
               if ( data_buff_size > length ) {
                  data_buff_size -= length;
               } else {
                  data_buff_size = 0;
               }

               // UTF-16 character encoding of the string.
               output = *( static_cast< unsigned char ** >( ref2->address ) + i );

               if ( output != NULL ) {

                  // Determine if we need to allocate more memory for the sim string.
                  // If it is larger than the existing string and larger than the
                  // memory allocated for the string then reallocate more memory.
                  if ( length >= get_size( output ) ) {

                     // Make sure to make room for the terminating null character,
                     // and add a few more bytes to give us a little more space
                     // for next time.
                     int array_size = Utilities::next_positive_multiple_of_8( length );

                     *( static_cast< char ** >( ref2->address ) + i ) =
                        static_cast< char * >( TMM_resize_array_1d_a(
                           *( static_cast< char ** >( ref2->address ) + i ), array_size ) );

                     output = *( static_cast< unsigned char ** >( ref2->address ) + i );
                  }
               } else {
                  // Allocate memory for the sim string and include room for the
                  // terminating null character and add a few more bytes to give
                  // us a little more space for next time.
                  int array_size = Utilities::next_positive_multiple_of_8( length );

                  *( static_cast< char ** >( ref2->address ) + i ) =
                     static_cast< char * >( TMM_declare_var_1d( "char", array_size ) );

                  output = *( static_cast< unsigned char ** >( ref2->address ) + i );
               }

               if ( output == NULL ) {
                  ostringstream errmsg;
                  errmsg << "Attribute::decode_string_from_buffer():" << __LINE__
                         << " ERROR: Could not allocate memory for ENCODING_UNICODE_STRING"
                         << " Attribute '" << FOM_name << "' with Trick name '"
                         << trick_name << "' and length "
                         << Utilities::next_positive_multiple_of_8( length )
                         << "!" << THLA_ENDL;
                  DebugHandler::terminate_with_message( errmsg.str() );
               } else {

                  // Decode the UTF-16 characters.
                  for ( size_t k = 0; k < length; ++k ) {
                     input++; // skip the high-character of the UTF-16 encoding
                     output[k] = *( input++ );
                  }

                  // Add the terminating null character '\0';
                  output[length] = '\0';
               }

               // Skip any pad added between strings which is used to stay
               // on a 4 byte boundary. The last element has no padding.
               if ( ( i < ( num_items - 1 ) ) && ( ( ( 4 + ( 2 * length ) ) % 4 ) != 0 ) ) {
                  input += 2;

                  // Adjust the amount of data left in the buffer, and remember
                  // the data buff size is the number of two-byte elements so
                  // subtract one since we removed one pad element.
                  if ( data_buff_size > 0 ) {
                     data_buff_size--;
                  }
               }
            }
         }
         break;
      }
      case ENCODING_ASCII_STRING: {
         // HLAASCIIstring format documented in IEEE
         // Standard 1516.2-2000, Section 4.12.6

         input = buffer;

         // Are we expecting only one string?
         if ( num_items == 1 ) {

            // Decode the number of elements which is an HLAinteger32BE (Big Endian).
            int decoded_count = 0;
            if ( Utilities::get_endianness() == TRICK_BIG_ENDIAN ) {
               *( ( reinterpret_cast< unsigned char * >( &decoded_count ) ) + 0 ) = *( static_cast< unsigned char * >( input++ ) );
               *( ( reinterpret_cast< unsigned char * >( &decoded_count ) ) + 1 ) = *( static_cast< unsigned char * >( input++ ) );
               *( ( reinterpret_cast< unsigned char * >( &decoded_count ) ) + 2 ) = *( static_cast< unsigned char * >( input++ ) );
               *( ( reinterpret_cast< unsigned char * >( &decoded_count ) ) + 3 ) = *( static_cast< unsigned char * >( input++ ) );
            } else {
               *( ( reinterpret_cast< unsigned char * >( &decoded_count ) ) + 3 ) = *( static_cast< unsigned char * >( input++ ) );
               *( ( reinterpret_cast< unsigned char * >( &decoded_count ) ) + 2 ) = *( static_cast< unsigned char * >( input++ ) );
               *( ( reinterpret_cast< unsigned char * >( &decoded_count ) ) + 1 ) = *( static_cast< unsigned char * >( input++ ) );
               *( ( reinterpret_cast< unsigned char * >( &decoded_count ) ) + 0 ) = *( static_cast< unsigned char * >( input++ ) );
            }

            // Do a sanity check on the decoded length, it should not be negative.
            size_t length;
            if ( decoded_count < 0 ) {
               send_hs( stderr, "Attribute::decode_string_from_buffer():%d \
WARNING: For ENCODING_ASCII_STRING attribute '%s', decoded length %d < 0, will use 0 instead.%c",
                        __LINE__, FOM_name, decoded_count, THLA_NEWLINE );
               length = 0;
            } else {
               length = decoded_count;
            }

            // Do a sanity check on the decoded length as compared to how much
            // data is in the buffer, i.e. data_buff_size = size - 4.
            size_t data_buff_size;
            if ( size > 4 ) {
               data_buff_size = size - 4;
            } else {
               data_buff_size = 0;
            }

            if ( length > data_buff_size ) {
               send_hs( stderr, "Attribute::decode_string_from_buffer():%d \
WARNING: For ENCODING_ASCII_STRING attribute '%s', decoded length %d > data buffer size \
%d, will use the data buffer size instead.%c",
                        __LINE__, FOM_name, length, data_buff_size, THLA_NEWLINE );
               length = data_buff_size;
            }

            // ASCII character encoding of the string.
            output = *( static_cast< unsigned char ** >( ref2->address ) );

            if ( output != NULL ) {

               // Determine if we need to allocate more memory for the sim string.
               // If it is larger than the existing string and larger than the
               // memory allocated for the string then reallocate more memory.
               if ( length >= get_size( output ) ) {

                  // Make sure to make room for the terminating null character,
                  // and add a few more bytes to give us a little more space
                  // for next time.
                  int array_size = Utilities::next_positive_multiple_of_8( length );

                  *( static_cast< char ** >( ref2->address ) ) =
                     static_cast< char * >( TMM_resize_array_1d_a(
                        *( static_cast< char ** >( ref2->address ) ), array_size ) );

                  output = *( static_cast< unsigned char ** >( ref2->address ) );
               }
            } else {
               // Allocate memory for the sim string and include room for the
               // terminating null character and add a few more bytes to give
               // us a little more space for next time.
               int array_size = Utilities::next_positive_multiple_of_8( length );

               *( static_cast< char ** >( ref2->address ) ) =
                  static_cast< char * >( TMM_declare_var_1d( "char", array_size ) );

               output = *( static_cast< unsigned char ** >( ref2->address ) );
            }

            if ( output == NULL ) {
               ostringstream errmsg;
               errmsg << "Attribute::decode_string_from_buffer():" << __LINE__
                      << " ERROR: Could not allocate memory for ENCODING_ASCII_STRING Attribute '"
                      << FOM_name << "' with Trick name '" << trick_name
                      << "' and length " << Utilities::next_positive_multiple_of_8( length )
                      << "!" << THLA_ENDL;
               DebugHandler::terminate_with_message( errmsg.str() );
            } else {

               // Copy the ASCII characters over.
               if ( length > 0 ) {
                  memcpy( output, input, length );
               }

               // Add the terminating null character '\0';
               output[length] = '\0';
            }
         } else if ( num_items > 1 ) {
            // Or is it an array of multiple strings?

            // Decode the number of elements which is an HLAinteger32BE (Big Endian).
            int decoded_count = 0;
            if ( Utilities::get_endianness() == TRICK_BIG_ENDIAN ) {
               *( ( reinterpret_cast< unsigned char * >( &decoded_count ) ) + 0 ) = *( static_cast< unsigned char * >( input++ ) );
               *( ( reinterpret_cast< unsigned char * >( &decoded_count ) ) + 1 ) = *( static_cast< unsigned char * >( input++ ) );
               *( ( reinterpret_cast< unsigned char * >( &decoded_count ) ) + 2 ) = *( static_cast< unsigned char * >( input++ ) );
               *( ( reinterpret_cast< unsigned char * >( &decoded_count ) ) + 3 ) = *( static_cast< unsigned char * >( input++ ) );
            } else {
               *( ( reinterpret_cast< unsigned char * >( &decoded_count ) ) + 3 ) = *( static_cast< unsigned char * >( input++ ) );
               *( ( reinterpret_cast< unsigned char * >( &decoded_count ) ) + 2 ) = *( static_cast< unsigned char * >( input++ ) );
               *( ( reinterpret_cast< unsigned char * >( &decoded_count ) ) + 1 ) = *( static_cast< unsigned char * >( input++ ) );
               *( ( reinterpret_cast< unsigned char * >( &decoded_count ) ) + 0 ) = *( static_cast< unsigned char * >( input++ ) );
            }

            // Sanity check, we should not get a negative element count.
            if ( decoded_count < 0 ) {
               send_hs( stderr, "Attribute::decode_string_from_buffer():%d \
WARNING: For ENCODING_ASCII_STRING attribute '%s', decoded element count %d < 0, will use 0 instead.%c",
                        __LINE__, FOM_name, decoded_count, THLA_NEWLINE );
               num_elements = 0;
            } else {
               num_elements = decoded_count;
            }

            // Handle the situation where more strings are in the input encoding
            // than what exist in the ref-attributes.
            if ( num_elements > num_items ) {
               send_hs( stderr, "Attribute::decode_string_from_buffer():%d \
WARNING: Truncating array of ENCODING_ASCII_STRING from %d to %d elements for attribute '%s'!%c",
                        __LINE__, num_elements, num_items, FOM_name, THLA_NEWLINE );
               num_elements = num_items;
            }

            // Calculate the size of the data minus the encoded length fields.
            // data_buff_size = size - 4 - 4 * num_elements
            size_t data_buff_size;
            if ( size > ( 4 * ( num_elements + 1 ) ) ) {
               data_buff_size = size - ( 4 * ( num_elements + 1 ) );
            } else {
               data_buff_size = 0;
            }

            // Decode each of the HLAASCIIstring elements.
            for ( size_t i = 0; i < num_elements; ++i ) {

               // Decode the length of the string which is an HLAinteger32BE (Big Endian).
               if ( Utilities::get_endianness() == TRICK_BIG_ENDIAN ) {
                  *( ( reinterpret_cast< unsigned char * >( &decoded_count ) ) + 0 ) = *( static_cast< unsigned char * >( input++ ) );
                  *( ( reinterpret_cast< unsigned char * >( &decoded_count ) ) + 1 ) = *( static_cast< unsigned char * >( input++ ) );
                  *( ( reinterpret_cast< unsigned char * >( &decoded_count ) ) + 2 ) = *( static_cast< unsigned char * >( input++ ) );
                  *( ( reinterpret_cast< unsigned char * >( &decoded_count ) ) + 3 ) = *( static_cast< unsigned char * >( input++ ) );
               } else {
                  *( ( reinterpret_cast< unsigned char * >( &decoded_count ) ) + 3 ) = *( static_cast< unsigned char * >( input++ ) );
                  *( ( reinterpret_cast< unsigned char * >( &decoded_count ) ) + 2 ) = *( static_cast< unsigned char * >( input++ ) );
                  *( ( reinterpret_cast< unsigned char * >( &decoded_count ) ) + 1 ) = *( static_cast< unsigned char * >( input++ ) );
                  *( ( reinterpret_cast< unsigned char * >( &decoded_count ) ) + 0 ) = *( static_cast< unsigned char * >( input++ ) );
               }

               // Do a sanity check on the decoded length, it should not be negative.
               size_t length;
               if ( decoded_count < 0 ) {
                  send_hs( stderr, "Attribute::decode_string_from_buffer():%d \
WARNING: For ENCODING_ASCII_STRING array element %d, attribute '%s', the decoded \
length %d < 0, will use 0 instead.%c",
                           __LINE__, i, FOM_name, decoded_count, THLA_NEWLINE );
                  length = 0;
               } else {
                  length = decoded_count;
               }

               // Do a sanity check on the decoded length as compared to how much
               // data remains in the buffer.
               if ( length > data_buff_size ) {
                  send_hs( stderr, "Attribute::decode_string_from_buffer():%d \
WARNING: For ENCODING_ASCII_STRING array element %d, attribute '%s', the decoded \
length %d > data buffer size %d, will use the data buffer size instead.%c",
                           __LINE__, i, FOM_name, length, data_buff_size,
                           THLA_NEWLINE );
                  length = data_buff_size;
               }

               // Adjust the amount of data left in the buffer.
               if ( data_buff_size > 0 ) {
                  data_buff_size -= length;
               }

               // ASCII character encoding of the string.
               output = *( static_cast< unsigned char ** >( ref2->address ) + i );

               if ( output != NULL ) {

                  // Determine if we need to allocate more memory for the sim string.
                  // If it is larger than the existing string and larger than the
                  // memory allocated for the string then reallocate more memory.
                  if ( length >= get_size( output ) ) {

                     // Make sure to make room for the terminating null character,
                     // and add a few more bytes to give us a little more space
                     // for next time.
                     int array_size = Utilities::next_positive_multiple_of_8( length );

                     *( static_cast< char ** >( ref2->address ) + i ) =
                        static_cast< char * >( TMM_resize_array_1d_a(
                           *( static_cast< char ** >( ref2->address ) + i ), array_size ) );

                     output = *( static_cast< unsigned char ** >( ref2->address ) + i );
                  }
               } else {
                  // Allocate memory for the sim string and include room for the
                  // terminating null character and add a few more bytes to give
                  // us a little more space for next time.
                  int array_size = Utilities::next_positive_multiple_of_8( length );

                  *( static_cast< char ** >( ref2->address ) + i ) =
                     static_cast< char * >( TMM_declare_var_1d( "char", array_size ) );

                  output = *( static_cast< unsigned char ** >( ref2->address ) + i );
               }

               if ( output == NULL ) {
                  ostringstream errmsg;
                  errmsg << "Attribute::decode_string_from_buffer():" << __LINE__
                         << " ERROR: Could not allocate memory for ENCODING_ASCII_STRING"
                         << " Attribute '" << FOM_name << "' with Trick name '"
                         << trick_name << "' and length "
                         << Utilities::next_positive_multiple_of_8( length )
                         << "!" << THLA_ENDL;
                  DebugHandler::terminate_with_message( errmsg.str() );
               } else {

                  // Copy the ASCII characters over.
                  if ( length > 0 ) {
                     memcpy( output, input, length );
                     input += length;
                  }

                  // Add the terminating null character '\0';
                  output[length] = '\0';
               }

               // Skip the padding which was added to keep the data on a 4 byte
               // boundary. The last element gets no padding.
               if ( ( i < ( num_items - 1 ) ) && ( ( ( 4 + length ) % 4 ) != 0 ) ) {
                  input += ( 4 - ( ( 4 + length ) % 4 ) );

                  // Adjust the amount of data left in the buffer.
                  if ( data_buff_size > ( 4 - ( ( 4 + length ) % 4 ) ) ) {
                     data_buff_size -= ( 4 - ( ( 4 + length ) % 4 ) );
                  } else {
                     data_buff_size = 0;
                  }
               }
            }
         }
         break;
      }
      case ENCODING_OPAQUE_DATA: {
         // HLAopaqueData format documented in IEEE Standard 1516.2-2000, which
         // will handle variable length binary data.

         input = buffer;

         // Are we expecting only one string?
         if ( num_items == 1 ) {

            // Decode the number of elements which is an HLAinteger32BE (Big Endian).
            int decoded_count = 0;
            if ( Utilities::get_endianness() == TRICK_BIG_ENDIAN ) {
               *( ( reinterpret_cast< unsigned char * >( &decoded_count ) ) + 0 ) = *( static_cast< unsigned char * >( input++ ) );
               *( ( reinterpret_cast< unsigned char * >( &decoded_count ) ) + 1 ) = *( static_cast< unsigned char * >( input++ ) );
               *( ( reinterpret_cast< unsigned char * >( &decoded_count ) ) + 2 ) = *( static_cast< unsigned char * >( input++ ) );
               *( ( reinterpret_cast< unsigned char * >( &decoded_count ) ) + 3 ) = *( static_cast< unsigned char * >( input++ ) );
            } else {
               *( ( reinterpret_cast< unsigned char * >( &decoded_count ) ) + 3 ) = *( static_cast< unsigned char * >( input++ ) );
               *( ( reinterpret_cast< unsigned char * >( &decoded_count ) ) + 2 ) = *( static_cast< unsigned char * >( input++ ) );
               *( ( reinterpret_cast< unsigned char * >( &decoded_count ) ) + 1 ) = *( static_cast< unsigned char * >( input++ ) );
               *( ( reinterpret_cast< unsigned char * >( &decoded_count ) ) + 0 ) = *( static_cast< unsigned char * >( input++ ) );
            }

            // Do a sanity check on the decoded length, it should not be negative.
            size_t length;
            if ( decoded_count < 0 ) {
               send_hs( stderr, "Attribute::decode_string_from_buffer():%d \
WARNING: For ENCODING_OPAQUE_DATA attribute '%s', decoded length %d < 0, will use 0 instead.%c",
                        __LINE__, FOM_name, decoded_count, THLA_NEWLINE );
               length = 0;
            } else {
               length = decoded_count;
            }

            // Do a sanity check on the decoded length as compared to how much
            // data is in the buffer, i.e. data_buff_size = size - 4.
            size_t data_buff_size;
            if ( size > 4 ) {
               data_buff_size = size - 4;
            } else {
               data_buff_size = 0;
            }
            if ( length > data_buff_size ) {
               send_hs( stderr, "Attribute::decode_string_from_buffer():%d \
WARNING: For ENCODING_OPAQUE_DATA attribute '%s', decoded length %d > data buffer size \
%d, will use the data buffer size instead.%c",
                        __LINE__, FOM_name, length, data_buff_size, THLA_NEWLINE );
               length = data_buff_size;
            }

            // Get a pointer to the output.
            output = *( static_cast< unsigned char ** >( ref2->address ) );

            if ( output != NULL ) {
               // The output array size must exactly match the incoming data
               // size for opaque data.
               if ( length != get_size( output ) ) {
                  // WORKAROUND: Trick 10 can't handle a length of zero so to
                  // workaround the memory manager problem use a size of 1 in
                  // the allocation.
                  *( static_cast< char ** >( ref2->address ) ) =
                     static_cast< char * >( TMM_resize_array_1d_a( *( static_cast< char ** >( ref2->address ) ),
                                                                   ( ( length > 0 ) ? length : 1 ) ) );

                  output = *( static_cast< unsigned char ** >( ref2->address ) );
               }
            } else {
               // Allocate memory for the output array.
               // WORKAROUND: Trick 10 can't handle a length of zero so to
               // workaround the memory manager problem use a size of 1 in
               // the allocation.
               *( static_cast< char ** >( ref2->address ) ) =
                  static_cast< char * >( TMM_declare_var_1d( "char", ( ( length > 0 ) ? length : 1 ) ) );

               output = *( static_cast< unsigned char ** >( ref2->address ) );
            }

            if ( output == NULL ) {
               ostringstream errmsg;
               errmsg << "Attribute::decode_string_from_buffer():" << __LINE__
                      << " ERROR: Could not allocate memory for ENCODING_OPAQUE_DATA Attribute '"
                      << FOM_name << "' with Trick name '" << trick_name
                      << "' and length " << length << "!" << THLA_ENDL;
               DebugHandler::terminate_with_message( errmsg.str() );
            }

            // Copy the characters over.
            if ( length > 0 ) {
               memcpy( output, input, length );
            }

         } else if ( num_items > 1 ) {
            // Or is it an array of multiple strings?

            // Decode the number of elements which is an HLAinteger32BE (Big Endian).
            int decoded_count = 0;
            if ( Utilities::get_endianness() == TRICK_BIG_ENDIAN ) {
               *( ( reinterpret_cast< unsigned char * >( &decoded_count ) ) + 0 ) = *( static_cast< unsigned char * >( input++ ) );
               *( ( reinterpret_cast< unsigned char * >( &decoded_count ) ) + 1 ) = *( static_cast< unsigned char * >( input++ ) );
               *( ( reinterpret_cast< unsigned char * >( &decoded_count ) ) + 2 ) = *( static_cast< unsigned char * >( input++ ) );
               *( ( reinterpret_cast< unsigned char * >( &decoded_count ) ) + 3 ) = *( static_cast< unsigned char * >( input++ ) );
            } else {
               *( ( reinterpret_cast< unsigned char * >( &decoded_count ) ) + 3 ) = *( static_cast< unsigned char * >( input++ ) );
               *( ( reinterpret_cast< unsigned char * >( &decoded_count ) ) + 2 ) = *( static_cast< unsigned char * >( input++ ) );
               *( ( reinterpret_cast< unsigned char * >( &decoded_count ) ) + 1 ) = *( static_cast< unsigned char * >( input++ ) );
               *( ( reinterpret_cast< unsigned char * >( &decoded_count ) ) + 0 ) = *( static_cast< unsigned char * >( input++ ) );
            }

            // Sanity check, we should not get a negative element count.
            if ( decoded_count < 0 ) {
               send_hs( stderr, "Attribute::decode_string_from_buffer():%d \
WARNING: For ENCODING_OPAQUE_DATA attribute '%s', decoded element count %d < 0, will use 0 instead.%c",
                        __LINE__, FOM_name, decoded_count, THLA_NEWLINE );
               num_elements = 0;
            } else {
               num_elements = decoded_count;
            }

            // Handle the situation where more strings are in the input encoding
            // than what exist in the ref-attributes.
            if ( num_elements > num_items ) {
               send_hs( stderr, "Attribute::decode_string_from_buffer():%d \
WARNING: Truncating array of ENCODING_OPAQUE_DATA from %d to %d elements for attribute '%s'!%c",
                        __LINE__, num_elements, num_items, FOM_name, THLA_NEWLINE );
               num_elements = num_items;
            }

            // Calculate the size of the data minus the encoded length fields.
            // data_buff_size = size - 4 - 4 * num_elements
            size_t data_buff_size;
            if ( size > ( 4 * ( num_elements + 1 ) ) ) {
               data_buff_size = size - ( 4 * ( num_elements + 1 ) );
            } else {
               data_buff_size = 0;
            }

            // Decode each of the HLAASCIIstring elements.
            for ( size_t i = 0; i < num_elements; ++i ) {

               // Decode the length of the string which is an HLAinteger32BE (Big Endian).
               if ( Utilities::get_endianness() == TRICK_BIG_ENDIAN ) {
                  *( ( reinterpret_cast< unsigned char * >( &decoded_count ) ) + 0 ) = *( static_cast< unsigned char * >( input++ ) );
                  *( ( reinterpret_cast< unsigned char * >( &decoded_count ) ) + 1 ) = *( static_cast< unsigned char * >( input++ ) );
                  *( ( reinterpret_cast< unsigned char * >( &decoded_count ) ) + 2 ) = *( static_cast< unsigned char * >( input++ ) );
                  *( ( reinterpret_cast< unsigned char * >( &decoded_count ) ) + 3 ) = *( static_cast< unsigned char * >( input++ ) );
               } else {
                  *( ( reinterpret_cast< unsigned char * >( &decoded_count ) ) + 3 ) = *( static_cast< unsigned char * >( input++ ) );
                  *( ( reinterpret_cast< unsigned char * >( &decoded_count ) ) + 2 ) = *( static_cast< unsigned char * >( input++ ) );
                  *( ( reinterpret_cast< unsigned char * >( &decoded_count ) ) + 1 ) = *( static_cast< unsigned char * >( input++ ) );
                  *( ( reinterpret_cast< unsigned char * >( &decoded_count ) ) + 0 ) = *( static_cast< unsigned char * >( input++ ) );
               }

               // Do a sanity check on the decoded length, it should not be negative.
               size_t length;
               if ( decoded_count < 0 ) {
                  send_hs( stderr, "Attribute::decode_string_from_buffer():%d \
WARNING: For ENCODING_OPAQUE_DATA array element %d, attribute '%s', the decoded \
length %d < 0, will use 0 instead.%c",
                           __LINE__, i, FOM_name, decoded_count, THLA_NEWLINE );
                  length = 0;
               } else {
                  length = decoded_count;
               }

               // Do a sanity check on the decoded length as compared to how much
               // data remains in the buffer.
               if ( length > data_buff_size ) {
                  send_hs( stderr, "Attribute::decode_string_from_buffer():%d \
WARNING: For ENCODING_OPAQUE_DATA array element %d, attribute '%s', the decoded \
length %d > data buffer size %d, will use the data buffer size instead.%c",
                           __LINE__, i, FOM_name, length, data_buff_size, THLA_NEWLINE );
                  length = data_buff_size;
               }

               // Adjust the amount of data left in the buffer.
               if ( data_buff_size > length ) {
                  data_buff_size -= length;
               } else {
                  data_buff_size = 0;
               }

               // 8-bit characters
               output = *( static_cast< unsigned char ** >( ref2->address ) + i );

               if ( output != NULL ) {
                  // The output array size must exactly match the incoming data
                  // size for opaque data.
                  if ( length != get_size( output ) ) {
                     // WORKAROUND: Trick 10 can't handle a length of zero so to
                     // workaround the memory manager problem use a size of 1 in
                     // the allocation.
                     *( static_cast< char ** >( ref2->address ) + i ) =
                        static_cast< char * >( TMM_resize_array_1d_a(
                           *( static_cast< char ** >( ref2->address ) + i ),
                           ( ( length > 0 ) ? length : 1 ) ) );

                     output = *( static_cast< unsigned char ** >( ref2->address ) + i );
                  }
               } else {
                  // Allocate memory for the output array.
                  // WORKAROUND: Trick 10 can't handle a length of zero so to
                  // workaround the memory manager problem use a size of 1 in
                  // the allocation.
                  *( static_cast< char ** >( ref2->address ) + i ) = static_cast< char * >(
                     TMM_declare_var_1d( "char", ( ( length > 0 ) ? length : 1 ) ) );

                  output = *( static_cast< unsigned char ** >( ref2->address ) + i );
               }

               if ( output == NULL ) {
                  ostringstream errmsg;
                  errmsg << "Attribute::decode_string_from_buffer():" << __LINE__
                         << " ERROR: Could not allocate memory for ENCODING_OPAQUE_DATA"
                         << " Attribute '" << FOM_name << "' with Trick name '"
                         << trick_name << "' and length " << length << "!" << THLA_ENDL;
                  DebugHandler::terminate_with_message( errmsg.str() );
               }

               // Copy the characters over.
               if ( length > 0 ) {
                  memcpy( output, input, length );
                  input += length;
               }

               // Skip the padding which was added to keep the data on a 4 byte
               // boundary. The last element gets no padding.
               if ( ( i < ( num_items - 1 ) ) && ( ( ( 4 + length ) % 4 ) != 0 ) ) {
                  input += ( 4 - ( ( 4 + length ) % 4 ) );

                  // Adjust the amount of data left in the buffer.
                  if ( data_buff_size > ( 4 - ( ( 4 + length ) % 4 ) ) ) {
                     data_buff_size -= ( 4 - ( ( 4 + length ) % 4 ) );
                  } else {
                     data_buff_size = 0;
                  }
               }
            }
         }
         break;
      }
      case ENCODING_NONE: {
         // No-Encoding of the data, just use it as is.

         input = buffer;

         // Get a pointer to the output.
         output = *( static_cast< unsigned char ** >( ref2->address ) );

         if ( output == NULL ) {
            ostringstream errmsg;
            errmsg << "Attribute::decode_string_from_buffer():" << __LINE__
                   << " ERROR: For ENCODING_NO_ENCODING, Attribute '" << FOM_name
                   << "' with Trick name '" << trick_name << "' is NULL!" << THLA_ENDL;
            DebugHandler::terminate_with_message( errmsg.str() );
         }

         // The existing output "char *" variable size must exactly match the
         // incoming data size for no-encoding of the data.
         if ( size != get_size( output ) ) {
            ostringstream errmsg;
            errmsg << "Attribute::decode_string_from_buffer():" << __LINE__
                   << " ERROR: For ENCODING_NO_ENCODING, Attribute '" << FOM_name
                   << "' with Trick name '" << trick_name << "', received data"
                   << " size (" << size << ") != Trick simulation variable size ("
                   << get_size( output ) << ")!" << THLA_ENDL;
            DebugHandler::terminate_with_message( errmsg.str() );
         }

         // Copy the characters over.
         if ( size > 0 ) {
            memcpy( output, input, size );
         }
         break;
      }
      case ENCODING_C_STRING:
      default: {
         int start_index = 0;
         int end_index   = 0;

         input = buffer;

         // Decode the box-car encoded strings.
         for ( size_t i = 0; i < num_items; ++i ) {

            // Find the end of the encoded string which is the null character.
            while ( *( input + end_index ) != '\0' ) {
               end_index++;
            }

            int length = ( end_index - start_index ) + 1;

            output = *( static_cast< unsigned char ** >( ref2->address ) + i );

            if ( output != NULL ) {

               // Determine if we need to allocate more memory for the sim string.
               // TODO: Find a more efficient way to determine if we need to
               // reallocate memory for the string.
               if ( length >= get_size( output ) ) {
                  int array_size = Utilities::next_positive_multiple_of_8( length );

                  *( static_cast< char ** >( ref2->address ) + i ) = static_cast< char * >( TMM_resize_array_1d_a(
                     *( static_cast< char ** >( ref2->address ) + i ), array_size ) );

                  output = *( static_cast< unsigned char ** >( ref2->address ) + i );
               }
            } else {
               // Allocate memory for the sim string.
               int array_size = Utilities::next_positive_multiple_of_8( length );

               *( static_cast< char ** >( ref2->address ) + i ) = static_cast< char * >( TMM_declare_var_1d( "char", array_size ) );

               output = *( static_cast< unsigned char ** >( ref2->address ) + i );
            }

            if ( output == NULL ) {
               ostringstream errmsg;
               errmsg << "Attribute::decode_string_from_buffer():" << __LINE__
                      << " ERROR: Could not allocate memory for ENCODING_C_STRING attribute '"
                      << FOM_name << "' with Trick name '" << trick_name
                      << "' and length " << Utilities::next_positive_multiple_of_8( length )
                      << "!" << THLA_ENDL;
               DebugHandler::terminate_with_message( errmsg.str() );
            } else {

               memcpy( output, ( input + start_index ), length );

               // Move to the next encoded string in the input.
               end_index++;
               start_index = end_index;
            }
         }
         break;
      }
   }
}

/*! @details
 * \par<b>Assumptions and Limitations:</b>
 * - The destination must be large enough to hold num_bytes of data.
 * - Only primitive types and static arrays of primitive type are supported for now.
 */
void Attribute::byteswap_buffer_copy( // RETURN: -- None.
   void        *dest,                 // IN: -- Destination to copy data to.
   void const  *src,                  // IN: -- Source of the data to byteswap and copy from.
   int const    type,                 // IN: -- The type of the data.
   size_t const length,               // IN: -- The length/number of entries in the source array.
   size_t const num_bytes ) const     // IN: -- The number of bytes in the source array.
{
   if ( num_bytes == 0 ) {
      if ( DebugHandler::show( DEBUG_LEVEL_11_TRACE, DEBUG_SOURCE_ATTRIBUTE ) ) {
         ostringstream msg;
         msg << "Attribute::byteswap_buffer_copy():" << __LINE__
             << " WARNING: FOM Attribute '" << FOM_name << "' with Trick name '"
             << trick_name << "' has an unexpected size of zero bytes! Make"
             << " sure your simulation variable is properly initialized before"
             << " this initialize() function is called." << endl;
         send_hs( stdout, msg.str().c_str() );
      }
      return;
   }

   // Determine if we can just copy the data between the two buffers since
   // we don't need to byteswap or do any special encoding.
   if ( ( !byteswap ) || ( rti_encoding == ENCODING_NONE ) ) {

      // Copy the source into the destination since there is no byteswaping
      // or any special encoding.
      memcpy( dest, src, num_bytes );

   } else {

      // Do the byteswap based on the type.
      switch ( type ) {
         case TRICK_DOUBLE: {
            double const *d_src = static_cast< double const * >( src );

            double *d_dest = static_cast< double * >( dest );
            if ( length == 1 ) {
               d_dest[0] = Utilities::byteswap_double( d_src[0] );
            } else {
               for ( size_t k = 0; k < length; ++k ) {
                  d_dest[k] = Utilities::byteswap_double( d_src[k] );
               }
            }
            break;
         }
         case TRICK_FLOAT: {
            float const *f_src = static_cast< float const * >( src );

            float *f_dest = static_cast< float * >( dest );
            if ( length == 1 ) {
               f_dest[0] = Utilities::byteswap_float( f_src[0] );
            } else {
               for ( size_t k = 0; k < length; ++k ) {
                  f_dest[k] = Utilities::byteswap_float( f_src[k] );
               }
            }
            break;
         }
         case TRICK_CHARACTER:
         case TRICK_UNSIGNED_CHARACTER:
         case TRICK_BOOLEAN: {
            // No byteswap needed.
            memcpy( dest, src, num_bytes );
            break;
         }
         case TRICK_SHORT: {
            short const *s_src  = static_cast< short const  *>( src );
            short       *s_dest = static_cast< short       *>( dest );
            if ( length == 1 ) {
               s_dest[0] = Utilities::byteswap_short( s_src[0] );
            } else {
               for ( size_t k = 0; k < length; ++k ) {
                  s_dest[k] = Utilities::byteswap_short( s_src[k] );
               }
            }
            break;
         }
         case TRICK_UNSIGNED_SHORT: {
            unsigned short const *us_src  = static_cast< unsigned short const  *>( src );
            unsigned short       *us_dest = static_cast< unsigned short       *>( dest );
            if ( length == 1 ) {
               us_dest[0] = Utilities::byteswap_unsigned_short( us_src[0] );
            } else {
               for ( size_t k = 0; k < length; ++k ) {
                  us_dest[k] = Utilities::byteswap_unsigned_short( us_src[k] );
               }
            }
            break;
         }
         case TRICK_INTEGER: {
            int const *i_src  = static_cast< int const  *>( src );
            int       *i_dest = static_cast< int       *>( dest );
            if ( length == 1 ) {
               i_dest[0] = Utilities::byteswap_int( i_src[0] );
            } else {
               for ( size_t k = 0; k < length; ++k ) {
                  i_dest[k] = Utilities::byteswap_int( i_src[k] );
               }
            }
            break;
         }
         case TRICK_UNSIGNED_INTEGER: {
            unsigned int const *ui_src  = static_cast< unsigned int const  *>( src );
            unsigned int       *ui_dest = static_cast< unsigned int       *>( dest );
            if ( length == 1 ) {
               ui_dest[0] = Utilities::byteswap_unsigned_int( ui_src[0] );
            } else {
               for ( size_t k = 0; k < length; ++k ) {
                  ui_dest[k] = Utilities::byteswap_unsigned_int( ui_src[k] );
               }
            }
            break;
         }
         case TRICK_LONG: {
            long const *l_src  = static_cast< long const  *>( src );
            long       *l_dest = static_cast< long       *>( dest );
            if ( length == 1 ) {
               l_dest[0] = Utilities::byteswap_long( l_src[0] );
            } else {
               for ( size_t k = 0; k < length; ++k ) {
                  l_dest[k] = Utilities::byteswap_long( l_src[k] );
               }
            }
            break;
         }
         case TRICK_UNSIGNED_LONG: {
            unsigned long const *ul_src  = static_cast< unsigned long const  *>( src );
            unsigned long       *ul_dest = static_cast< unsigned long       *>( dest );
            if ( length == 1 ) {
               ul_dest[0] = Utilities::byteswap_unsigned_long( ul_src[0] );
            } else {
               for ( size_t k = 0; k < length; ++k ) {
                  ul_dest[k] = Utilities::byteswap_unsigned_long( ul_src[k] );
               }
            }
            break;
         }
         case TRICK_LONG_LONG: {
            long long const *ll_src  = static_cast< long long const  *>( src );
            long long       *ll_dest = static_cast< long long       *>( dest );
            if ( length == 1 ) {
               ll_dest[0] = Utilities::byteswap_long_long( ll_src[0] );
            } else {
               for ( size_t k = 0; k < length; ++k ) {
                  ll_dest[k] = Utilities::byteswap_long_long( ll_src[k] );
               }
            }
            break;
         }
         case TRICK_UNSIGNED_LONG_LONG: {
            unsigned long long const *ull_src  = static_cast< unsigned long long const  *>( src );
            unsigned long long       *ull_dest = static_cast< unsigned long long       *>( dest );
            if ( length == 1 ) {
               ull_dest[0] = Utilities::byteswap_unsigned_long_long( ull_src[0] );
            } else {
               for ( size_t k = 0; k < length; ++k ) {
                  ull_dest[k] = Utilities::byteswap_unsigned_long_long( ull_src[k] );
               }
            }
            break;
         }
         default: {
            // Default case is to treat the data as a byte array with NO byteswap.
            memcpy( dest, src, num_bytes );
            break;
         }
      }
   }
}

/*! @details
 * \par<b>Assumptions and Limitations:</b>
 * - Only primitive types and static arrays of primitive type are supported for now.
 */
bool Attribute::is_supported_attribute_type() const // RETURN: -- True if supported, false otherwise.
{
   if ( ref2->attr == NULL ) {
      return false;
   }

   // Allow 1-D dynamic arrays: 'char *', 'unsigned char *' and 'bool *' etc.
   if ( ref2->attr->type != TRICK_STRING ) {
      // For now, we do not support more than a 1-D array that is dynamic
      // (i.e. a pointer such as char *). If the size of the last indexed
      // attribute is zero then it is a pointer.
      if ( ( ref2->attr->num_index > 1 ) && ( ref2->attr->index[ref2->attr->num_index - 1].size == 0 ) ) {
         return false;
      }
   } else {
      // String type:
      // We only support static arrays for now so check for a pointer to an
      // array (i.e. non-static arrays) which is when we have an array
      // (i.e. num_index > 0) and the size of any of the dimensions is zero
      // (i.e. index[i].size == 0).
      if ( ref2->attr->num_index > 0 ) {
         // Make sure each dimension is statically defined (i.e. not zero).
         for ( int i = ref2->attr->num_index - 1; i >= 0; i-- ) {
            // If the size is zero then the array is dynamic in size (i.e. a pointer)
            if ( ref2->attr->index[i].size == 0 ) {
               return false;
            }
         }
      }
   }

   switch ( ref2->attr->type ) {
      case TRICK_BOOLEAN: {
         return ( ( rti_encoding == ENCODING_BIG_ENDIAN )
                  || ( rti_encoding == ENCODING_LITTLE_ENDIAN )
                  || ( rti_encoding == ENCODING_BOOLEAN )
                  || ( rti_encoding == ENCODING_UNKNOWN )
                  || ( rti_encoding == ENCODING_NONE ) );
      }
      case TRICK_CHARACTER:
      case TRICK_UNSIGNED_CHARACTER: {
         return ( ( rti_encoding == ENCODING_BIG_ENDIAN )
                  || ( rti_encoding == ENCODING_LITTLE_ENDIAN )
                  || ( rti_encoding == ENCODING_UNKNOWN )
                  || ( rti_encoding == ENCODING_UNICODE_STRING )
                  || ( rti_encoding == ENCODING_OPAQUE_DATA )
                  || ( rti_encoding == ENCODING_NONE ) );
      }
      case TRICK_STRING: {
         // Only support an 1-D array of characters (char *) for ENCODING_NO_ENCODING.
         if ( ( rti_encoding == ENCODING_NONE ) && ( ref2->attr->num_index != 0 ) ) {
            return false;
         }
         return ( ( rti_encoding == ENCODING_C_STRING )
                  || ( rti_encoding == ENCODING_UNICODE_STRING )
                  || ( rti_encoding == ENCODING_ASCII_STRING )
                  || ( rti_encoding == ENCODING_OPAQUE_DATA )
                  || ( rti_encoding == ENCODING_UNKNOWN )
                  || ( rti_encoding == ENCODING_NONE ) );
      }
      case TRICK_DOUBLE:
      case TRICK_FLOAT:
      case TRICK_SHORT:
      case TRICK_UNSIGNED_SHORT:
      case TRICK_INTEGER:
      case TRICK_UNSIGNED_INTEGER:
      case TRICK_LONG:
      case TRICK_UNSIGNED_LONG:
      case TRICK_LONG_LONG:
      case TRICK_UNSIGNED_LONG_LONG: {
         // We do not support an array of primitive types for the logical
         // time encoding, otherwise we support everything else.
         if ( ( rti_encoding == ENCODING_LOGICAL_TIME ) && ( ref2->attr->num_index > 0 ) ) {
            return false;
         }
         return ( ( rti_encoding == ENCODING_BIG_ENDIAN )
                  || ( rti_encoding == ENCODING_LITTLE_ENDIAN )
                  || ( rti_encoding == ENCODING_LOGICAL_TIME )
                  || ( rti_encoding == ENCODING_UNKNOWN )
                  || ( rti_encoding == ENCODING_NONE ) );
      }
      default: {
         return false; // Type not supported
      }
   }
   return false; // If we made it to here then the type is not supported.
}

void Attribute::print_buffer() const
{
   ostringstream msg;
   msg << "Attribute::print_buffer():" << __LINE__ << endl
       << " FOM-name:'" << get_FOM_name() << "'"
       << " type:" << ref2->attr->type
       << " byteswap:" << ( is_byteswap() ? "Yes" : "No" )
       << " num_items:" << num_items
       << " size:" << size
       << endl;

   // For now we only support an attribute of type double for printing. DDexter
   if ( ref2->attr->type == TRICK_DOUBLE ) {

      double const *dbl_array = reinterpret_cast< double const * >( buffer ); // cppcheck-suppress [invalidPointerCast]

      if ( is_byteswap() ) {
         for ( size_t i = 0; i < num_items; ++i ) {
            // Undo the byteswap for display
            double b_value = Utilities::byteswap_double( dbl_array[i] );
            msg << "\ti:" << i
                << " value:" << b_value
                << " byteswap-value:" << dbl_array[i] << endl;
         }
      } else {
         for ( size_t i = 0; i < num_items; ++i ) {
            msg << " i:" << i << " " << dbl_array[i] << endl;
         }
      }
   } else {

      // Else just treat the buffer as an array of characters.
      char const *char_array = reinterpret_cast< char * >( buffer );

      msg << "\tAttribute size:" << size << endl
          << "\tIndex\tValue\tCharacter" << endl;

      for ( size_t i = 0; i < size; ++i ) {
         int char_value = char_array[i];
         msg << "\t" << i << "\t" << char_value;
         if ( isgraph( char_array[i] ) ) {
            msg << "\t" << char_array[i];
         }
         msg << endl;
      }
   }
   send_hs( stdout, msg.str().c_str() );
}<|MERGE_RESOLUTION|>--- conflicted
+++ resolved
@@ -1321,11 +1321,7 @@
                msg << "Attribute::unpack_attribute_buffer():" << __LINE__ << endl
                    << "================== ATTRIBUTE DECODE ==================================" << endl
                    << " attribute '" << FOM_name << "' (trick name '" << trick_name << "')"
-<<<<<<< HEAD
                    << " value:\"" << ( *static_cast< char ** >( ref2->address ) ) << "\"" << endl;
-=======
-                   << " value:\"" << ( *(char **)ref2->address ) << "\"" << endl;
->>>>>>> 326ac2b1
                send_hs( stdout, msg.str().c_str() );
                print_buffer();
             }
