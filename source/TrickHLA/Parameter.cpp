--- conflicted
+++ resolved
@@ -1186,11 +1186,7 @@
                msg << "Parameter::unpack_parameter_buffer():" << __LINE__ << endl
                    << "================ PARAMETER DECODE ================================" << endl
                    << " parameter '" << FOM_name << "' (trick name '" << trick_name << "')"
-<<<<<<< HEAD
                    << " value:\"" << ( *static_cast< char ** >( address ) ) << "\"" << endl;
-=======
-                   << " value:\"" << ( *(char **)address ) << "\"" << endl;
->>>>>>> 326ac2b1
                send_hs( stdout, msg.str().c_str() );
                print_buffer();
             }
