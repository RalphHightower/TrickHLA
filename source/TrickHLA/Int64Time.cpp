/*!
@file TrickHLA/Timeline.cpp
@ingroup TrickHLA
@brief This class represents the HLA time.

@copyright Copyright 2019 United States Government as represented by the
Administrator of the National Aeronautics and Space Administration.
No copyright is claimed in the United States under Title 17, U.S. Code.
All Other Rights Reserved.

\par<b>Responsible Organization</b>
Simulation and Graphics Branch, Mail Code ER7\n
Software, Robotics & Simulation Division\n
NASA, Johnson Space Center\n
2101 NASA Parkway, Houston, TX  77058

@tldh
@trick_link_dependency{Int64BaseTime.cpp}
@trick_link_dependency{Int64Time.cpp}
@trick_link_dependency{Int64Interval.cpp}
@trick_link_dependency{Types.cpp}

@revs_title
@revs_begin
@rev_entry{Robert G. Phillips, Titan Corp., DIS, October 2004, --, Initial implementation for ISS HTV Sim}
@rev_entry{Dan Dexter, NASA ER7, TrickHLA, March 2019, --, Version 2 origin.}
@rev_entry{Edwin Z. Crues, NASA ER7, TrickHLA, March 2019, --, Version 3 rewrite.}
@rev_entry{Dan Dexter, NASA ER6, TrickHLA, July 2020, --, Changed function names to match TrickHLA coding style.}
@revs_end

*/

// System include files.
#include <cmath>
#include <cstdint>
#include <cstdio>
#include <sstream>
#include <string>

// Trick include files.

// HLA include files.

// TrickHLA include files.
#include "TrickHLA/Int64BaseTime.hh"
#include "TrickHLA/Int64Time.hh"
#include "TrickHLA/Types.hh"

using namespace std;
using namespace TrickHLA;

/*!
 * @job_class{initialization}
 */
Int64Time::Int64Time(
   int64_t const value )
{
   set( value );
}

/*!
 * @job_class{initialization}
 */
Int64Time::Int64Time(
   double const value )
{
   set( value );
}

/*!
 * @job_class{initialization}
 */
Int64Time::Int64Time(
   RTI1516_NAMESPACE::LogicalTime const &value )
{
   set( value );
}

/*!
 * @job_class{initialization}
 */
Int64Time::Int64Time(
   RTI1516_NAMESPACE::HLAinteger64Time const &value )
   : hla_time( value )
{
   return;
}

/*!
 * @job_class{initialization}
 */
Int64Time::Int64Time(
   Int64Time const &value )
   : hla_time( value.get_base_time() )
{
   return;
}

/*!
 * @job_class{shutdown}
 */
Int64Time::~Int64Time()
{
   return;
}

void Int64Time::decode(
   RTI1516_USERDATA const &user_supplied_tag )
{
   this->hla_time.decode( user_supplied_tag );
}

int64_t Int64Time::get_seconds() const
{
<<<<<<< HEAD
   return ( (int64_t)( this->hla_time.getTime() / MICROS_MULTIPLIER ) );
=======
   return ( (int64_t)( this->hla_time.getTime() / Int64BaseTime::get_base_time_multiplier() ) );
>>>>>>> ee74965a
}

int64_t Int64Time::get_fractional_seconds() const
{
<<<<<<< HEAD
   return ( (int32_t)( this->hla_time.getTime() % MICROS_MULTIPLIER ) );
=======
   return ( (int64_t)( this->hla_time.getTime() % Int64BaseTime::get_base_time_multiplier() ) );
>>>>>>> ee74965a
}

int64_t Int64Time::get_base_time() const
{
   return ( this->hla_time.getTime() );
}

double Int64Time::get_time_in_seconds() const
{
<<<<<<< HEAD
   double const seconds = (double)get_seconds();
   double const micros  = (double)get_micros() / (double)MICROS_MULTIPLIER;
   return ( seconds + micros );
=======
   double const seconds    = (double)get_seconds();
   double const fractional = (double)get_fractional_seconds() / (double)Int64BaseTime::get_base_time_multiplier();
   return ( seconds + fractional );
>>>>>>> ee74965a
}

wstring Int64Time::to_wstring() const
{
   ostringstream msg;
   msg << "Int64Time<" << get_time_in_seconds() << ">";
   wstring wstr;
   wstr.assign( msg.str().begin(), msg.str().end() );
   return wstr;
}

void Int64Time::set(
   int64_t const value )
{
   this->hla_time.setTime( value );
}

void Int64Time::set(
   double const value )
{
<<<<<<< HEAD
   this->hla_time = Int64Interval::to_microseconds( value );
=======
   this->hla_time = Int64BaseTime::to_base_time( value );
>>>>>>> ee74965a
}

void Int64Time::set(
   RTI1516_NAMESPACE::LogicalTime const &value )
{
   RTI1516_NAMESPACE::HLAinteger64Time const &t = dynamic_cast< RTI1516_NAMESPACE::HLAinteger64Time const & >( value );

   this->hla_time = t.getTime();
}

void Int64Time::set(
   Int64Time const &value )
{
<<<<<<< HEAD
   this->hla_time = value.get_time_in_micros();
=======
   this->hla_time = value.get_base_time();
>>>>>>> ee74965a
}<|MERGE_RESOLUTION|>--- conflicted
+++ resolved
@@ -112,20 +112,12 @@
 
 int64_t Int64Time::get_seconds() const
 {
-<<<<<<< HEAD
-   return ( (int64_t)( this->hla_time.getTime() / MICROS_MULTIPLIER ) );
-=======
    return ( (int64_t)( this->hla_time.getTime() / Int64BaseTime::get_base_time_multiplier() ) );
->>>>>>> ee74965a
 }
 
 int64_t Int64Time::get_fractional_seconds() const
 {
-<<<<<<< HEAD
-   return ( (int32_t)( this->hla_time.getTime() % MICROS_MULTIPLIER ) );
-=======
    return ( (int64_t)( this->hla_time.getTime() % Int64BaseTime::get_base_time_multiplier() ) );
->>>>>>> ee74965a
 }
 
 int64_t Int64Time::get_base_time() const
@@ -135,15 +127,9 @@
 
 double Int64Time::get_time_in_seconds() const
 {
-<<<<<<< HEAD
-   double const seconds = (double)get_seconds();
-   double const micros  = (double)get_micros() / (double)MICROS_MULTIPLIER;
-   return ( seconds + micros );
-=======
    double const seconds    = (double)get_seconds();
    double const fractional = (double)get_fractional_seconds() / (double)Int64BaseTime::get_base_time_multiplier();
    return ( seconds + fractional );
->>>>>>> ee74965a
 }
 
 wstring Int64Time::to_wstring() const
@@ -164,11 +150,7 @@
 void Int64Time::set(
    double const value )
 {
-<<<<<<< HEAD
-   this->hla_time = Int64Interval::to_microseconds( value );
-=======
    this->hla_time = Int64BaseTime::to_base_time( value );
->>>>>>> ee74965a
 }
 
 void Int64Time::set(
@@ -182,9 +164,5 @@
 void Int64Time::set(
    Int64Time const &value )
 {
-<<<<<<< HEAD
-   this->hla_time = value.get_time_in_micros();
-=======
    this->hla_time = value.get_base_time();
->>>>>>> ee74965a
 }